/-
Copyright (c) 2017 Simon Hudon All rights reserved.
Released under Apache 2.0 license as described in the file LICENSE.
Authors: Simon Hudon, Mario Carneiro
-/

import Mathlib.Tactic.NormNum

/-!
# Tests for `norm_num` extensions
-/

-- We deliberately mock R and C here so that we don't have to import the deps
axiom Real : Type
notation "ℝ" => Real
@[instance] axiom Real.linearOrderedRing : LinearOrderedField ℝ

axiom Complex : Type
notation "ℂ" => Complex
@[instance] axiom Complex.field : Field ℂ
@[instance] axiom Complex.charZero : CharZero ℂ

example : 43 ≤ 74 + (33 : ℤ) := by norm_num1
-- example : 374 + (32 - (2 * 8123) : ℤ) - 61 * 50 = 86 + 32 * 32 - 4 * 5000
--       ∧ 43 ≤ 74 + (33 : ℤ) := by norm_num1

example : ¬ (7-2)/(2*3) ≥ (1:ℝ) + 2/(3^2) := by norm_num1
example : (6:ℝ) + 9 = 15 := by norm_num1
example : (2:ℝ)/4 + 4 = 3*3/2 := by norm_num1
example : (((3:ℝ)/4)-12)<6 := by norm_num1
example : (5:ℝ) ≠ 8 := by norm_num1
example : (10:ℝ) > 7 := by norm_num1
example : (2:ℝ) * 2 + 3 = 7 := by norm_num1
example : (6:ℝ) < 10 := by norm_num1
example : (7:ℝ)/2 > 3 := by norm_num1
example : (4:ℝ)⁻¹ < 1 := by norm_num1
example : ((1:ℝ) / 2)⁻¹ = 2 := by norm_num1
-- example : 2 ^ 17 - 1 = 131071 := by norm_num1
-- example : (3 : ℝ) ^ (-2 : ℤ) = 1/9 := by norm_num1
-- example : (3 : ℝ) ^ (-2 : ℤ) = 1/9 := by norm_num1
-- example : (-3 : ℝ) ^ (0 : ℤ) = 1 := by norm_num1
-- example : (-3 : ℝ) ^ (-1 : ℤ) = -1/3 := by norm_num1
-- example : (-3 : ℝ) ^ (2 : ℤ) = 9 := by norm_num1

<<<<<<< HEAD
section InvLit

variable [DivisionRing α]

example : (0 : α)⁻¹ = 0 := by norm_num1
example : (1 : α)⁻¹ = 1 := by norm_num1
example : (-1 : α)⁻¹ = -1 := by norm_num1

end InvLit

section NormalizeRats

/- The following should all output `1` instead `1 / 1`.

This difference is invisible when using the tactic. -/

#norm_num (1/5 + 4/5 : ℚ)
#norm_num (5 * 5⁻¹ : ℚ)
#norm_num (6/5 - 1/5 : ℚ)
#norm_num ((6/5) ^ 0 : ℚ)

end NormalizeRats

=======
>>>>>>> 3fbdae49
/-
# `=` and `≠`
-/

section Equality

section Bool

example : True := by norm_num1
example (h : False) : ¬True := by norm_num1; guard_target =ₛ False; exact h
example : ¬¬¬¬True := by norm_num1
example : ¬False := by norm_num1

end Bool

section Nat

variable [AddMonoidWithOne α] [CharZero α]

-- Normalize to True
example : 1 = 1 := by norm_num1
example : 1 ≠ 2 := by norm_num1

example : (1 : α) ≠ 2 := by norm_num1

-- Normalize to False
example : ¬(1 = 2) := by norm_num1
example : ¬((1 : α) = 2) := by norm_num1

example : ¬((1 : α) ≠ 1) := by norm_num1

end Nat

section Semiring

variable [Semiring α] [CharZero α]

example : (1 : α) ≠ 2 := by norm_num1

end Semiring

section Int

variable [Ring α] [CharZero α]

-- Normalize to True
example : (1 : ℤ) = 1 := by norm_num1
example : (-1 : ℤ) = -1 := by norm_num1
example : (1 : α) = 1 := by norm_num1
example : (-1 : α) = -1 := by norm_num1

example : (1 : ℤ) ≠ 2 := by norm_num1
example : (1 : ℤ) ≠ -2 := by norm_num1
example : (-1 : ℤ) ≠ -2 := by norm_num1
example : (1 : α) ≠ 2 := by norm_num1
example : (-1 : α) ≠ 2 := by norm_num1
example : (-1 : α) ≠ -2 := by norm_num1

-- Normalize to False
example : ((1 : ℤ) = 2) = False := by norm_num1
example : ((-1 : ℤ) = 2) = False := by norm_num1
example : ((1 : α) = 2) = False := by norm_num1
example : ((-1 : α) = 2) = False := by norm_num1

example : ((1 : ℤ) ≠ 1) = False := by norm_num1
example : ((-1 : ℤ) ≠ -1) = False := by norm_num1
example : ((1 : α) ≠ 1) = False := by norm_num1
example : ((-1 : α) = 2) = False := by norm_num1

end Int

section Rat

variable [DivisionRing α] [CharZero α]

-- Normalize to True
example : (1 : ℚ) = 1 := by norm_num1
example : (-1 : ℚ) = -1 := by norm_num1
example : (1/2 : ℚ) = 1/2 := by norm_num1
example : (-1/2 : ℚ) = -1/2 := by norm_num1
example : (-1/(-2) : ℚ) = -1/(-2) := by norm_num1
example : (1 : α) = 1 := by norm_num1
example : (-1 : α) = -1 := by norm_num1
example : (1/2 : α) = 1/2 := by norm_num1
example : (-1/2 : α) = -1/2 := by norm_num1
example : (-1/(-2) : α) = -1/(-2) := by norm_num1

example : (1 : ℚ) ≠ 2 := by norm_num1
example : (1 : ℚ) ≠ -2 := by norm_num1
example : (-1 : ℚ) ≠ -2 := by norm_num1
example : (1/2 : ℚ) ≠ 1 := by norm_num1
example : (1/2 : ℚ) ≠ -1 := by norm_num1
example : (1/2 : ℚ) ≠ 1/3 := by norm_num1
example : (1/2 : ℚ) ≠ 5/2 := by norm_num1
example : (1/2 : α) ≠ 1/3 := by norm_num1
example : (1/2 : α) ≠ 5/2 := by norm_num1
example : (1/2 : α) ≠ -2 := by norm_num1
example : (-1 : α) ≠ 2 := by norm_num1
example : (1 : α) / 3 ≠ 0 := by norm_num1
example : (1 : α) / 3 ≠ 2 / 7 := by norm_num1

-- Normalize to False
example : ((1 : ℚ) = 2) = False := by norm_num1
example : ((-1 : ℚ) = 2) = False := by norm_num1
example : ((1/2 : ℚ) = 2) = False := by norm_num1
example : ((1 : α) = 2) = False := by norm_num1
example : ((-1 : α) = 2) = False := by norm_num1
example : ((1/2 : α) = 2) = False := by norm_num1

example : ((1 : ℚ) ≠ 1) = False := by norm_num1
example : ((-1 : ℚ) ≠ -1) = False := by norm_num1
example : ((1/2 : ℚ) ≠ 1/2) = False := by norm_num1
example : ((1/2 : α) ≠ 1/2) = False := by norm_num1

end Rat

end Equality

/-
# `<` and `≤`
-/

section Order

section Nat

variable [OrderedSemiring α] [CharZero α]

-- Normalize to True
example : 1 ≤ 1 := by norm_num1
example : (1 : α) ≤ 2 := by norm_num1

example : 1 < 2 := by norm_num1
example : (1 : α) < 2 := by norm_num1

-- Normalize to False
example : ¬(2 ≤ 1) := by norm_num1
example : ¬((2 : α) ≤ 1) := by norm_num1

example : ¬(1 < 1) := by norm_num1
example : ¬((2 : α) < 2) := by norm_num1

end Nat

section Int

variable [OrderedRing α] [Nontrivial α]

-- Normalize to True
example : (1 : ℤ) ≤ 1 := by norm_num1
example : (-1 : ℤ) ≤ -1 := by norm_num1
example : (-1 : ℤ) ≤ 1 := by norm_num1
example : (1 : α) ≤ 1 := by norm_num1
example : (-1 : α) ≤ -1 := by norm_num1
example : (-1 : α) ≤ 1 := by norm_num1

example : (1 : ℤ) < 2 := by norm_num1
example : (-2 : ℤ) < 1 := by norm_num1
example : (-1 : ℤ) < 1 := by norm_num1
example : (1 : α) < 2 := by norm_num1
example : (-1 : α) < 2 := by norm_num1
example : (-1 : α) < 1 := by norm_num1

-- Normalize to False
example : ¬((2 : ℤ) ≤ 1) := by norm_num1
example : ¬((2 : ℤ) ≤ -1) := by norm_num1
example : ¬((2 : α) ≤ 1) := by norm_num1
example : ¬((2 : α) ≤ -1) := by norm_num1

example : ¬((2 : ℤ) < 1) := by norm_num1
example : ¬((2 : ℤ) < -1) := by norm_num1
example : ¬((2 : α) < 1) := by norm_num1
example : ¬((2 : α) < -1) := by norm_num1

end Int

section OrderedCharZeroRing

variable [OrderedRing α] [CharZero α]

example : (-1 : α) < 2 := by norm_num1

end OrderedCharZeroRing

section LinearOrderedRing

variable [LinearOrderedRing α]

example : (1 : α) ≤ 1 := by norm_num1
example : (-1 : α) ≤ -1 := by norm_num1
example : (-1 : α) ≤ 1 := by norm_num1

example : (1 : α) < 2 := by norm_num1
example : (-1 : α) < 2 := by norm_num1
example : (-1 : α) < 1 := by norm_num1

end LinearOrderedRing

section Rat

variable [LinearOrderedField α] [Nontrivial α]

-- Normalize to True
example : (1 : ℚ) ≤ 1 := by norm_num1
example : (-1 : ℚ) ≤ -1 := by norm_num1
example : (-1 : ℚ) ≤ 1 := by norm_num1
example : (-1/2 : ℚ) ≤ 1 := by norm_num1
example : (1/2 : ℚ) ≤ 5/4 := by norm_num1
example : (1 : α) ≤ 1 := by norm_num1
example : (-1 : α) ≤ -1 := by norm_num1
example : (-1 : α) ≤ 1 := by norm_num1
example : (-1/2 : α) ≤ 1 := by norm_num1
example : (1/2 : α) ≤ 5/4 := by norm_num1

example : (1 : ℤ) < 2 := by norm_num1
example : (-2 : ℤ) < 1 := by norm_num1
example : (-1 : ℤ) < 1 := by norm_num1
example : (-1/2 : ℚ) < 1 := by norm_num1
example : (1/2 : ℚ) < 5/4 := by norm_num1
example : (1 : α) < 2 := by norm_num1
example : (-1 : α) < 2 := by norm_num1
example : (-1 : α) < 1 := by norm_num1
example : (-1/2 : α) < 1 := by norm_num1
example : (1/2 : α) < 5/4 := by norm_num1

-- Normalize to False
example : ¬((2 : ℚ) ≤ 1) := by norm_num1
example : ¬((2 : ℚ) ≤ -1) := by norm_num1
example : ¬((1/2 : ℚ) ≤ -1) := by norm_num1
example : ¬((2 : α) ≤ 1) := by norm_num1
example : ¬((2 : α) ≤ -1) := by norm_num1
example : ¬((1/2 : α) ≤ -1) := by norm_num1

example : ¬((2 : ℚ) < 1) := by norm_num1
example : ¬((2 : ℚ) < -1) := by norm_num1
example : ¬((1/2 : ℚ) < -1) := by norm_num1
example : ¬((2 : α) < 1) := by norm_num1
example : ¬((2 : α) < -1) := by norm_num1
example : ¬((1/2 : α) < -1) := by norm_num1

end Rat

end Order

example : (1:ℂ) ≠ 2 := by norm_num1
example : (1:ℂ) / 3 ≠ 2 / 7 := by norm_num1

example : (1:ℝ) ≠ 2 := by norm_num1

-- example : (5 / 2:ℕ) = 2 := by norm_num1
-- example : (5 / -2:ℤ) < -1 := by norm_num1
-- example : (0 + 1) / 2 < 0 + 1 := by norm_num1
-- example : Nat.succ (Nat.succ (2 ^ 3)) = 10 := by norm_num1
-- example : 10 = (-1 : ℤ) % 11 := by norm_num1 -- [fixme] ⊢ False ???
example : (12321 - 2 : ℤ) = 12319 := by norm_num1
example : (63:ℚ) ≥ 5 := by norm_num1

example (x : ℤ) (h : 1000 + 2000 < x) : 100 * 30 < x :=
by norm_num at *; exact h

example : (1103 : ℤ) ≤ (2102 : ℤ) := by norm_num1
example : (110474 : ℤ) ≤ (210485 : ℤ) := by norm_num1
example : (11047462383473829263 : ℤ) ≤ (21048574677772382462 : ℤ) := by norm_num1
example : (210485742382937847263 : ℤ) ≤ (1104857462382937847262 : ℤ) := by norm_num1
example : (210485987642382937847263 : ℕ) ≤ (11048512347462382937847262 : ℕ) := by norm_num1
example : (210485987642382937847263 : ℚ) ≤ (11048512347462382937847262 : ℚ) := by norm_num1
example : (2 * 12868 + 25705) * 11621 ^ 2 ≤ 23235 ^ 2 * 12868 := by norm_num1

-- example (x : ℕ) : ℕ := by
--   let n : ℕ := by apply_normed (2^32 - 71)
--   exact n

example (a : ℚ) (h : 3⁻¹ * a = a) : True := by
  norm_num1 at h
  guard_hyp h : 1 / 3 * a = a
  trivial

-- example (h : (5 : ℤ) ∣ 2) : False := by norm_num1 at h
example (h : False) : False := by norm_num1 at h
example : True := by norm_num1
-- example : True ∧ True := by norm_num1

example : 10 + 2 = 1 + 11 := by norm_num1
-- example : 10 - 1 = 9 := by norm_num1
-- example : 12 - 5 = 3 + 4 := by norm_num1
-- example : 5 - 20 = 0 := by norm_num1
-- example : 0 - 2 = 0 := by norm_num1
-- example : 4 - (5 - 10) = 2 + (3 - 1) := by norm_num1
-- example : 0 - 0 = 0 := by norm_num1
-- example : 100 - 100 = 0 := by norm_num1
-- example : 5 * (2 - 3) = 0 := by norm_num1
-- example : 10 - 5 * 5 + (7 - 3) * 6 = 27 - 3 := by norm_num1

-- noncomputable def foo : ℝ := 1

-- example : foo = 1 := by norm_num [foo]

section
  variable [AddMonoidWithOne α]
  example : (1 + 0 : α) = (0 + 1 : α) := by norm_num1
  example : (0 + (2 + 3) + 1 : α) = 6 := by norm_num1
end

section
  variable [Semiring α]
  example : (70 * (33 + 2) : α) = 2450 := by norm_num1
  example : (8 + 2 ^ 2 * 3 : α) = 20 := by norm_num1
  example : ((2 * 1 + 1) ^ 2 : α) = (3 * 3 : α) := by norm_num1
end
section
  variable [Ring α]

  example : (-1 : α) * 1 = -1 := by norm_num1
  example : (-2 : α) * 1 = -2 := by norm_num1
  example : (-2 : α) * -1 = 2 := by norm_num1
  example : (-2 : α) * -2 = 4 := by norm_num1
  example : (1 : α) * 0 = 0 := by norm_num1

  example : ((1 : α) + 1) * 5 = 6 + 4 := by norm_num1

  example : (1 : α) = 0 + 1 := by norm_num1
  example : (1 : α) = 1 + 0 := by norm_num1
  example : (2 : α) = 1 + 1 := by norm_num1
  example : (2 : α) = 0 + 2 := by norm_num1
  example : (3 : α) = 1 + 2 := by norm_num1
  example : (3 : α) = 2 + 1 := by norm_num1
  example : (4 : α) = 3 + 1 := by norm_num1
  example : (4 : α) = 2 + 2 := by norm_num1
  example : (5 : α) = 4 + 1 := by norm_num1
  example : (5 : α) = 3 + 2 := by norm_num1
  example : (5 : α) = 2 + 3 := by norm_num1
  example : (6 : α) = 0 + 6 := by norm_num1
  example : (6 : α) = 3 + 3 := by norm_num1
  example : (6 : α) = 4 + 2 := by norm_num1
  example : (6 : α) = 5 + 1 := by norm_num1
  example : (7 : α) = 4 + 3 := by norm_num1
  example : (7 : α) = 1 + 6 := by norm_num1
  example : (7 : α) = 6 + 1 := by norm_num1
  example : 33 = 5 + (28 : α) := by norm_num1

  example : (12 : α) = 0 + (2 + 3) + 7 := by norm_num1
  example : (105 : α) = 70 + (33 + 2) := by norm_num1

  example : (45000000000 : α) = 23000000000 + 22000000000 := by norm_num1

  example : (0 : α) - 3 = -3 := by norm_num1
  example : (0 : α) - 2 = -2 := by norm_num1
  example : (1 : α) - 3 = -2 := by norm_num1
  example : (1 : α) - 1 = 0 := by norm_num1
  example : (0 : α) - 3 = -3 := by norm_num1
  example : (0 : α) - 3 = -3 := by norm_num1
  example : (12 : α) - 4 - (5 + -2) = 5 := by norm_num1
  example : (12 : α) - 4 - (5 + -2) - 20 = -15 := by norm_num1

  example : (0 : α) * 0 = 0 := by norm_num1
  example : (0 : α) * 1 = 0 := by norm_num1
  example : (0 : α) * 2 = 0 := by norm_num1
  example : (2 : α) * 0 = 0 := by norm_num1
  example : (1 : α) * 0 = 0 := by norm_num1
  example : (1 : α) * 1 = 1 := by norm_num1
  example : (2 : α) * 1 = 2 := by norm_num1
  example : (1 : α) * 2 = 2 := by norm_num1
  example : (2 : α) * 2 = 4 := by norm_num1
  example : (3 : α) * 2 = 6 := by norm_num1
  example : (2 : α) * 3 = 6 := by norm_num1
  example : (4 : α) * 1 = 4 := by norm_num1
  example : (1 : α) * 4 = 4 := by norm_num1
  example : (3 : α) * 3 = 9 := by norm_num1
  example : (3 : α) * 4 = 12 := by norm_num1
  example : (4 : α) * 4 = 16 := by norm_num1
  example : (11 : α) * 2 = 22 := by norm_num1
  example : (15 : α) * 6 = 90 := by norm_num1
  example : (123456 : α) * 123456 = 15241383936 := by norm_num1
end

section
  variable [LinearOrderedField α]
  example : (4 : α) / 2 = 2 := by norm_num1
  example : (4 : α) / 1 = 4 := by norm_num1
  example : (4 : α) / 3 = 4 / 3 := by norm_num1
  example : (50 : α) / 5 = 10 := by norm_num1
  example : (1056 : α) / 1 = 1056 := by norm_num1
  example : (6 : α) / 4 = 3/2 := by norm_num1
  example : (0 : α) / 3 = 0 := by norm_num1
  example : (3 : α) / 0 = 0 := by norm_num1
  example : (9 * 9 * 9) * (12 : α) / 27 = 81 * (2 + 2) := by norm_num1
  example : (-2 : α) * 4 / 3 = -8 / 3 := by norm_num1
  example : - (-4 / 3) = 1 / (3 / (4 : α)) := by norm_num1
end

-- user command

#norm_num 1 = 1
example : 1 = 1 := by norm_num1
-- #norm_num 2^4-1 ∣ 2^16-1
-- example : 2^4-1 ∣ 2^16-1 := by norm_num1
-- #norm_num (3 : Real) ^ (-2 : ℤ) = 1/9
-- example : (3 : Real) ^ (-2 : ℤ) = 1/9 := by norm_num1

section norm_num_cmd_variable

-- [fixme] obsolete?
-- variables (x y : ℕ)
-- #norm_num bit0 x < bit0 (y + x) ↔ 0 < y
-- example : bit0 x < bit0 (y + x) ↔ 0 < y := by norm_num1
-- #norm_num bit0 x < bit0 (y + (2^10%11 - 1) + x) ↔ 0 < y
-- example : bit0 x < bit0 (y + (2^10%11 - 1) + x) ↔ 0 < y := by norm_num1
-- #norm_num bit0 x < bit0 (y + (2^10%11 - 1) + x) + 3*2-6 ↔ 0 < y
-- example : bit0 x < bit0 (y + (2^10%11 - 1) + x) + 3*2-6 ↔ 0 < y := by norm_num1

end norm_num_cmd_variable

section norm_num_erase

example : 3 ^ 3 + 4 = 31 := by norm_num1

attribute [-norm_num] Mathlib.Meta.NormNum.evalPow in
example : 3 ^ 3 + 4 = 31 := by
  norm_num1
  guard_target =ₛ 3 ^ 3 + 4 = 31
  rfl

/- Check that the scoping above works: -/
example : 3 ^ 3 + 4 = 31 := by norm_num1

attribute [-norm_num] Mathlib.Meta.NormNum.evalPow
/-
  If run, the following commented line of code will produce the error
  "'Mathlib.Meta.NormNum.evalPow' does not have [norm_num] attribute".

  This checks that the `norm_num` attribute is indeed considered to be erased from
  `Mathlib.Meta.NormNum.evalPow` in this scope.
-/
-- attribute [-norm_num] Mathlib.Meta.NormNum.evalPow

end norm_num_erase

-- auto gen tests
variable [LinearOrderedField α]
example : ((25 * (1 / 1)) + (30 - 16)) = (39 : α) := by norm_num1
example : ((19 * (- 2 - 3)) / 6) = (-95/6 : α) := by norm_num1
example : - (3 * 28) = (-84 : α) := by norm_num1
example : - - (16 / ((11 / (- - (6 * 19) + 12)) * 21)) = (96/11 : α) := by norm_num1
example : (- (- 21 + 24) - - (- - (28 + (- 21 / - (16 / ((1 * 26) * ((0 * - 11) + 13))))) * 21)) =
  (79209/8 : α) := by norm_num1
example : (27 * (((16 + - (12 + 4)) + (22 - - 19)) - 23)) = (486 : α) := by norm_num1
example : - (13 * (- 30 / ((7 / 24) + - 7))) = (-9360/161 : α) := by norm_num1
example : - (0 + 20) = (-20 : α) := by norm_num1
example : (- 2 - (27 + (((2 / 14) - (7 + 21)) + (16 - - - 14)))) = (-22/7 : α) := by norm_num1
example : (25 + ((8 - 2) + 16)) = (47 : α) := by norm_num1
example : (- - 26 / 27) = (26/27 : α) := by norm_num1
example : ((((16 * (22 / 14)) - 18) / 11) + 30) = (2360/77 : α) := by norm_num1
example : (((- 28 * 28) / (29 - 24)) * 24) = (-18816/5 : α) := by norm_num1
example : ((- (18 - ((- - (10 + - 2) - - (23 / 5)) / 5)) - (21 * 22)) -
  (((20 / - ((((19 + 18) + 15) + 3) + - 22)) + 14) / 17)) = (-394571/825 : α) := by norm_num1
example : ((3 + 25) - - 4) = (32 : α) := by norm_num1
example : ((1 - 0) - 22) = (-21 : α) := by norm_num1
example : (((- (8 / 7) / 14) + 20) + 22) = (2054/49 : α) := by norm_num1
example : ((21 / 20) - 29) = (-559/20 : α) := by norm_num1
example : - - 20 = (20 : α) := by norm_num1
example : (24 - (- 9 / 4)) = (105/4 : α) := by norm_num1
example : (((7 / ((23 * 19) + (27 * 10))) - ((28 - - 15) * 24)) + (9 / - (10 * - 3))) =
  (-1042007/1010 : α) := by norm_num1
example : (26 - (- 29 + (12 / 25))) = (1363/25 : α) := by norm_num1
example : ((11 * 27) / (4 - 5)) = (-297 : α) := by norm_num1
example : (24 - (9 + 15)) = (0 : α) := by norm_num1
example : (- 9 - - 0) = (-9 : α) := by norm_num1
example : (- 10 / (30 + 10)) = (-1/4 : α) := by norm_num1
example : (22 - (6 * (28 * - 8))) = (1366 : α) := by norm_num1
example : ((- - 2 * (9 * - 3)) + (22 / 30)) = (-799/15 : α) := by norm_num1
example : - (26 / ((3 + 7) / - (27 * (12 / - 16)))) = (-1053/20 : α) := by norm_num1
example : ((- 29 / 1) + 28) = (-1 : α) := by norm_num1
example : ((21 * ((10 - (((17 + 28) - - 0) + 20)) + 26)) + ((17 + - 16) * 7)) = (-602 : α) :=
by norm_num1
example : (((- 5 - ((24 + - - 8) + 3)) + 20) + - 23) = (-43 : α) := by norm_num1
example : ((- ((14 - 15) * (14 + 8)) + ((- (18 - 27) - 0) + 12)) - 11) = (32 : α) := by norm_num1
example : (((15 / 17) * (26 / 27)) + 28) = (4414/153 : α) := by norm_num1
example : (14 - ((- 16 - 3) * - (20 * 19))) = (-7206 : α) := by norm_num1
example : (21 - - - (28 - (12 * 11))) = (125 : α) := by norm_num1
example : ((0 + (7 + (25 + 8))) * - (11 * 27)) = (-11880 : α) := by norm_num1
example : (19 * - 5) = (-95 : α) := by norm_num1
example : (29 * - 8) = (-232 : α) := by norm_num1
example : ((22 / 9) - 29) = (-239/9 : α) := by norm_num1
example : (3 + (19 / 12)) = (55/12 : α) := by norm_num1
example : - (13 + 30) = (-43 : α) := by norm_num1
example : - - - (((21 * - - ((- 25 - (- (30 - 5) / (- 5 - 5))) /
  (((6 + ((25 * - 13) + 22)) - 3) / 2))) / (- 3 / 10)) * (- 8 - 0)) = (-308/3 : α) := by norm_num1
example : - (2 * - (- 24 * 22)) = (-1056 : α) := by norm_num1
example : - - (((28 / - ((- 13 * - 5) / - (((7 - 30) / 16) + 6))) * 0) - 24) = (-24 : α) :=
by norm_num1
example : ((13 + 24) - (27 / (21 * 13))) = (3358/91 : α) := by norm_num1
example : ((3 / - 21) * 25) = (-25/7 : α) := by norm_num1
example : (17 - (29 - 18)) = (6 : α) := by norm_num1
example : ((28 / 20) * 15) = (21 : α) := by norm_num1
example : ((((26 * (- (23 - 13) - 3)) / 20) / (14 - (10 + 20))) / ((16 / 6) / (16 * - (3 / 28)))) =
(-1521/2240 : α) := by norm_num1

example : (46 / (- ((- 17 * 28) - 77) + 87)) = (23/320 : α) := by norm_num1
example : (73 * - (67 - (74 * - - 11))) = (54531 : α) := by norm_num1
example : ((8 * (25 / 9)) + 59) = (731/9 : α) := by norm_num1
example : - ((59 + 85) * - 70) = (10080 : α) := by norm_num1
example : (66 + (70 * 58)) = (4126 : α) := by norm_num1
example : (- - 49 * 0) = (0 : α) := by norm_num1
example : ((- 78 - 69) * 9) = (-1323 : α) := by norm_num1
example : - - (7 - - (50 * 79)) = (3957 : α) := by norm_num1
example : - (85 * (((4 * 93) * 19) * - 31)) = (18624180 : α) := by norm_num1
example : (21 + (- 5 / ((74 * 85) / 45))) = (26373/1258 : α) := by norm_num1
example : (42 - ((27 + 64) + 26)) = (-75 : α) := by norm_num1
example : (- ((38 - - 17) + 86) - (74 + 58)) = (-273 : α) := by norm_num1
example : ((29 * - (75 + - 68)) + (- 41 / 28)) = (-5725/28 : α) := by norm_num1
example : (- - (40 - 11) - (68 * 86)) = (-5819 : α) := by norm_num1
example : (6 + ((65 - 14) + - 89)) = (-32 : α) := by norm_num1
example : (97 * - (29 * 35)) = (-98455 : α) := by norm_num1
example : - (66 / 33) = (-2 : α) := by norm_num1
example : - ((94 * 89) + (79 - (23 - (((- 1 / 55) + 95) * (28 - (54 / - - - 22)))))) =
(-1369070/121 : α) := by norm_num1
example : (- 23 + 61) = (38 : α) := by norm_num1
example : - (93 / 69) = (-31/23 : α) := by norm_num1
example : (- - ((68 / (39 + (((45 * - (59 - (37 + 35))) / (53 - 75)) -
 - (100 + - (50 / (- 30 - 59)))))) - (69 - (23 * 30))) / (57 + 17)) = (137496481/16368578 : α) :=
by norm_num1
example : (- 19 * - - (75 * - - 41)) = (-58425 : α) := by norm_num1
example : ((3 / ((- 28 * 45) * (19 + ((- (- 88 - (- (- 1 + 90) + 8)) + 87) * 48)))) + 1) =
  (1903019/1903020 : α) := by norm_num1
example : ((- - (28 + 48) / 75) + ((- 59 - 14) - 0)) = (-5399/75 : α) := by norm_num1
example : (- ((- (((66 - 86) - 36) / 94) - 3) / - - (77 / (56 - - - 79))) + 87) =
  (312254/3619 : α) := by norm_num1

-- example : 2 ^ 13 - 1 = Int.ofNat 8191 := by norm_num1<|MERGE_RESOLUTION|>--- conflicted
+++ resolved
@@ -42,7 +42,6 @@
 -- example : (-3 : ℝ) ^ (-1 : ℤ) = -1/3 := by norm_num1
 -- example : (-3 : ℝ) ^ (2 : ℤ) = 9 := by norm_num1
 
-<<<<<<< HEAD
 section InvLit
 
 variable [DivisionRing α]
@@ -53,21 +52,11 @@
 
 end InvLit
 
-section NormalizeRats
-
-/- The following should all output `1` instead `1 / 1`.
-
-This difference is invisible when using the tactic. -/
-
-#norm_num (1/5 + 4/5 : ℚ)
-#norm_num (5 * 5⁻¹ : ℚ)
-#norm_num (6/5 - 1/5 : ℚ)
-#norm_num ((6/5) ^ 0 : ℚ)
-
-end NormalizeRats
-
-=======
->>>>>>> 3fbdae49
+example (h : x = 1) : x = (1/5 + 4/5 : ℚ) := by norm_num1; exact h
+example (h : x = 1) : x = (5 * 5⁻¹ : ℚ) := by norm_num1; exact h
+example (h : x = 1) : x = (6/5 - 1/5 : ℚ) := by norm_num1; exact h
+example (h : x = 1) : x = ((6/5) ^ 0 : ℚ) := by norm_num1; exact h
+
 /-
 # `=` and `≠`
 -/
