/-
Copyright (c) 2016 Jeremy Avigad. All rights reserved.
Released under Apache 2.0 license as described in the file LICENSE.
Authors: Jeremy Avigad, Leonardo de Moura

! This file was ported from Lean 3 source module logic.basic
! leanprover-community/mathlib commit 1c521b4fb909320eca16b2bb6f8b5b0490b1cb5e
! Please do not edit these lines, except to modify the commit id
! if you have ported upstream changes.
-/
import Mathlib.Init.Logic
import Mathlib.Init.Function
import Mathlib.Init.Algebra.Classes
import Mathlib.Tactic.Basic
import Mathlib.Tactic.LeftRight
import Std.Util.LibraryNote
import Std.Tactic.Lint.Basic

/-!
# Basic logic properties

This file is one of the earliest imports in mathlib.

## Implementation notes

Theorems that require decidability hypotheses are in the namespace `Decidable`.
Classical versions are in the namespace `Classical`.
-/

open Function
attribute [local instance 10] Classical.propDecidable

section Miscellany

-- Porting note: the following `inline` attributes have been omitted,
-- on the assumption that this issue has been dealt with properly in Lean 4.
-- /- We add the `inline` attribute to optimize VM computation using these declarations.
--    For example, `if p ∧ q then ... else ...` will not evaluate the decidability
--    of `q` if `p` is false. -/
-- attribute [inline]
--   And.decidable Or.decidable Decidable.false Xor.decidable Iff.decidable Decidable.true
--   Implies.decidable Not.decidable Ne.decidable Bool.decidableEq Decidable.toBool

attribute [simp] cast_eq cast_heq

/-- An identity function with its main argument implicit. This will be printed as `hidden` even
if it is applied to a large term, so it can be used for elision,
as done in the `elide` and `unelide` tactics. -/
@[reducible] def hidden {α : Sort _} {a : α} := a
#align hidden hidden

instance (priority := 10) decidableEq_of_subsingleton [Subsingleton α] : DecidableEq α :=
  fun a b ↦ isTrue (Subsingleton.elim a b)
#align decidable_eq_of_subsingleton decidableEq_of_subsingleton

instance (α : Sort _) [Subsingleton α] (p : α → Prop) : Subsingleton (Subtype p) :=
  ⟨fun ⟨x, _⟩ ⟨y, _⟩ ↦ by cases Subsingleton.elim x y; rfl⟩

#align pempty PEmpty

theorem congr_heq {α β γ : Sort _} {f : α → γ} {g : β → γ} {x : α} {y : β}
    (h₁ : HEq f g) (h₂ : HEq x y) : f x = g y := by
  cases h₂; cases h₁; rfl
#align congr_heq congr_heq

theorem congr_arg_heq {α} {β : α → Sort _} (f : ∀ a, β a) :
    ∀ {a₁ a₂ : α}, a₁ = a₂ → HEq (f a₁) (f a₂)
  | _, _, rfl => HEq.rfl
#align congr_arg_heq congr_arg_heq

theorem ULift.down_injective {α : Sort _} : Function.Injective (@ULift.down α)
  | ⟨a⟩, ⟨b⟩, _ => by congr
#align ulift.down_injective ULift.down_injective

@[simp] theorem ULift.down_inj {α : Sort _} {a b : ULift α} : a.down = b.down ↔ a = b :=
  ⟨fun h ↦ ULift.down_injective h, fun h ↦ by rw [h]⟩
#align ulift.down_inj ULift.down_inj

theorem PLift.down_injective {α : Sort _} : Function.Injective (@PLift.down α)
  | ⟨a⟩, ⟨b⟩, _ => by congr
#align plift.down_injective PLift.down_injective

@[simp] theorem PLift.down_inj {α : Sort _} {a b : PLift α} : a.down = b.down ↔ a = b :=
  ⟨fun h ↦ PLift.down_injective h, fun h ↦ by rw [h]⟩
#align plift.down_inj PLift.down_inj

@[simp] theorem eq_iff_eq_cancel_left {b c : α} : (∀ {a}, a = b ↔ a = c) ↔ b = c :=
  ⟨fun h ↦ by rw [← h], fun h a ↦ by rw [h]⟩
#align eq_iff_eq_cancel_left eq_iff_eq_cancel_left

@[simp] theorem eq_iff_eq_cancel_right {a b : α} : (∀ {c}, a = c ↔ b = c) ↔ a = b :=
  ⟨fun h ↦ by rw [h], fun h a ↦ by rw [h]⟩
#align eq_iff_eq_cancel_right eq_iff_eq_cancel_right

lemma ne_and_eq_iff_right {α : Sort _} {a b c : α} (h : b ≠ c) : a ≠ b ∧ a = c ↔ a = c :=
  and_iff_right_of_imp (fun h2 => h2.symm ▸ h.symm)
#align ne_and_eq_iff_right ne_and_eq_iff_right

/-- Wrapper for adding elementary propositions to the type class systems.
Warning: this can easily be abused. See the rest of this docstring for details.

Certain propositions should not be treated as a class globally,
but sometimes it is very convenient to be able to use the type class system
in specific circumstances.

For example, `ZMod p` is a field if and only if `p` is a prime number.
In order to be able to find this field instance automatically by type class search,
we have to turn `p.prime` into an instance implicit assumption.

On the other hand, making `Nat.prime` a class would require a major refactoring of the library,
and it is questionable whether making `Nat.prime` a class is desirable at all.
The compromise is to add the assumption `[Fact p.prime]` to `ZMod.field`.

In particular, this class is not intended for turning the type class system
into an automated theorem prover for first order logic. -/
class Fact (p : Prop) : Prop where
  /-- `Fact.out` contains the unwrapped witness for the fact represented by the instance of
  `Fact p`. -/
  out : p
#align fact Fact

library_note "fact non-instances"/--
In most cases, we should not have global instances of `Fact`; typeclass search only reads the head
symbol and then tries any instances, which means that adding any such instance will cause slowdowns
everywhere. We instead make them as lemmata and make them local instances as required.
-/

theorem Fact.elim {p : Prop} (h : Fact p) : p := h.1
theorem fact_iff {p : Prop} : Fact p ↔ p := ⟨fun h ↦ h.1, fun h ↦ ⟨h⟩⟩
#align fact_iff fact_iff
#align fact.elim Fact.elim

/-- Swaps two pairs of arguments to a function. -/
@[reducible] def Function.swap₂ {κ₁ : ι₁ → Sort _} {κ₂ : ι₂ → Sort _}
    {φ : ∀ i₁, κ₁ i₁ → ∀ i₂, κ₂ i₂ → Sort _} (f : ∀ i₁ j₁ i₂ j₂, φ i₁ j₁ i₂ j₂)
    (i₂ j₂ i₁ j₁) : φ i₁ j₁ i₂ j₂ := f i₁ j₁ i₂ j₂
#align function.swap₂ Function.swap₂

-- Porting note: these don't work as intended any more
-- /-- If `x : α . tac_name` then `x.out : α`. These are definitionally equal, but this can
-- nevertheless be useful for various reasons, e.g. to apply further projection notation or in an
-- argument to `simp`. -/
-- def autoParam'.out {α : Sort _} {n : Name} (x : autoParam' α n) : α := x

-- /-- If `x : α := d` then `x.out : α`. These are definitionally equal, but this can
-- nevertheless be useful for various reasons, e.g. to apply further projection notation or in an
-- argument to `simp`. -/
-- def optParam.out {α : Sort _} {d : α} (x : α := d) : α := x

end Miscellany

open Function

/-!
### Declarations about propositional connectives
-/

section Propositional

/-! ### Declarations about `implies` -/

instance : IsRefl Prop Iff := ⟨Iff.refl⟩

instance : IsTrans Prop Iff := ⟨fun _ _ _ ↦ Iff.trans⟩

alias imp_congr ← Iff.imp
#align iff.imp Iff.imp

@[simp] theorem eq_true_eq_id : Eq True = id := by
  funext _; simp only [true_iff, id.def, eq_iff_iff]
#align eq_true_eq_id eq_true_eq_id

#align imp_and_distrib imp_and
#align imp_iff_right imp_iff_rightₓ -- reorder implicits
#align imp_iff_not imp_iff_notₓ -- reorder implicits

@[simp] theorem imp_iff_right_iff : (a → b ↔ b) ↔ a ∨ b := Decidable.imp_iff_right_iff
#align imp_iff_right_iff imp_iff_right_iff

@[simp] theorem and_or_imp : a ∧ b ∨ (a → c) ↔ a → b ∨ c := Decidable.and_or_imp
#align and_or_imp and_or_imp

/-- Provide modus tollens (`mt`) as dot notation for implications. -/
protected theorem Function.mt : (a → b) → ¬b → ¬a := mt
#align function.mt Function.mt

/-! ### Declarations about `not` -/

alias Decidable.em ← dec_em
#align dec_em dec_em

theorem dec_em' (p : Prop) [Decidable p] : ¬p ∨ p := (dec_em p).symm
#align dec_em' dec_em'

alias Classical.em ← em
#align em em

theorem em' (p : Prop) : ¬p ∨ p := (em p).symm
#align em' em'

theorem or_not {p : Prop} : p ∨ ¬p := em _
#align or_not or_not

theorem Decidable.eq_or_ne (x y : α) [Decidable (x = y)] : x = y ∨ x ≠ y := dec_em <| x = y
#align decidable.eq_or_ne Decidable.eq_or_ne

theorem Decidable.ne_or_eq (x y : α) [Decidable (x = y)] : x ≠ y ∨ x = y := dec_em' <| x = y
#align decidable.ne_or_eq Decidable.ne_or_eq

theorem eq_or_ne (x y : α) : x = y ∨ x ≠ y := em <| x = y
#align eq_or_ne eq_or_ne

theorem ne_or_eq (x y : α) : x ≠ y ∨ x = y := em' <| x = y
#align ne_or_eq ne_or_eq

theorem by_contradiction : (¬p → False) → p := Decidable.by_contradiction
#align classical.by_contradiction by_contradiction
#align by_contradiction by_contradiction

theorem by_cases {q : Prop} (hpq : p → q) (hnpq : ¬p → q) : q :=
if hp : p then hpq hp else hnpq hp
#align classical.by_cases by_cases

alias by_contradiction ← by_contra
#align by_contra by_contra

library_note "decidable namespace"/--
In most of mathlib, we use the law of excluded middle (LEM) and the axiom of choice (AC) freely.
The `Decidable` namespace contains versions of lemmas from the root namespace that explicitly
attempt to avoid the axiom of choice, usually by adding decidability assumptions on the inputs.

You can check if a lemma uses the axiom of choice by using `#print axioms foo` and seeing if
`Classical.choice` appears in the list.
-/

library_note "decidable arguments"/--
As mathlib is primarily classical,
if the type signature of a `def` or `lemma` does not require any `Decidable` instances to state,
it is preferable not to introduce any `Decidable` instances that are needed in the proof
as arguments, but rather to use the `classical` tactic as needed.

In the other direction, when `Decidable` instances do appear in the type signature,
it is better to use explicitly introduced ones rather than allowing Lean to automatically infer
classical ones, as these may cause instance mismatch errors later.
-/

/-- The Double Negation Theorem: `¬ ¬ P` is equivalent to `P`.
The left-to-right direction, double negation elimination (DNE),
is classically true but not constructively. -/
<<<<<<< HEAD
@[simp] theorem not_not : ¬¬a ↔ a := Decidable.not_not
#align not_not not_not
=======
add_decl_doc Classical.not_not

export Classical (not_not)
attribute [simp] not_not
>>>>>>> 4da6b5ed

theorem of_not_not : ¬¬a → a := by_contra
#align of_not_not of_not_not

theorem not_ne_iff : ¬a ≠ b ↔ a = b := not_not
#align not_ne_iff not_ne_iff

theorem of_not_imp {a b : Prop} : ¬(a → b) → a := Decidable.of_not_imp
#align of_not_imp of_not_imp

alias Decidable.not_imp_symm ← Not.decidable_imp_symm
#align not.decidable_imp_symm Not.decidable_imp_symm

theorem Not.imp_symm : (¬a → b) → ¬b → a := Not.decidable_imp_symm
#align not.imp_symm Not.imp_symm

theorem not_imp_comm : ¬a → b ↔ ¬b → a := Decidable.not_imp_comm
#align not_imp_comm not_imp_comm

@[simp] theorem not_imp_self : ¬a → a ↔ a := Decidable.not_imp_self
#align not_imp_self not_imp_self

theorem Imp.swap : a → b → c ↔ b → a → c := ⟨Function.swap, Function.swap⟩
#align imp.swap Imp.swap

alias not_congr ← Iff.not
theorem Iff.not_left (h : a ↔ ¬b) : ¬a ↔ b := h.not.trans not_not
theorem Iff.not_right (h : ¬a ↔ b) : a ↔ ¬b := not_not.symm.trans h.not
#align iff.not_right Iff.not_right
#align iff.not_left Iff.not_left
#align iff.not Iff.not

/-! ### Declarations about `xor` -/

@[simp] theorem xor_true : Xor' True = Not := by simp [Xor']
#align xor_true xor_true

@[simp] theorem xor_false : Xor' False = id := by ext; simp [Xor']
#align xor_false xor_false

theorem xor_comm (a b) : Xor' a b = Xor' b a := by simp [Xor', and_comm, or_comm]
#align xor_comm xor_comm

instance : IsCommutative Prop Xor' := ⟨xor_comm⟩

@[simp] theorem xor_self (a : Prop) : Xor' a a = False := by simp [Xor']
@[simp] theorem xor_not_left : Xor' (¬a) b ↔ (a ↔ b) := by by_cases a <;> simp [*]
@[simp] theorem xor_not_right : Xor' a (¬b) ↔ (a ↔ b) := by by_cases a <;> simp [*]
theorem xor_not_not : Xor' (¬a) (¬b) ↔ Xor' a b := by simp [Xor', or_comm, and_comm]
protected theorem xor.or (h : Xor' a b) : a ∨ b := h.imp And.left And.left
#align xor.or xor.or
#align xor_not_not xor_not_not
#align xor_not_right xor_not_right
#align xor_not_left xor_not_left
#align xor_self xor_self

/-! ### Declarations about `and` -/

alias and_congr ← Iff.and
#align and_congr_left and_congr_leftₓ -- reorder implicits
#align and_congr_right' and_congr_right'ₓ -- reorder implicits
#align and.right_comm and_right_comm
#align and_and_distrib_left and_and_left
#align and_and_distrib_right and_and_right
alias and_rotate ↔ And.rotate _
#align and.congr_right_iff and_congr_right_iff
#align and.congr_left_iff and_congr_left_iffₓ -- reorder implicits
#align and.rotate And.rotate
#align iff.and Iff.and

theorem and_symm_right (a b : α) (p : Prop) : p ∧ a = b ↔ p ∧ b = a := by simp [eq_comm]
theorem and_symm_left (a b : α) (p : Prop) : a = b ∧ p ↔ b = a ∧ p := by simp [eq_comm]

/-! ### Declarations about `or` -/

alias or_congr ← Iff.or
#align or_congr_left' or_congr_left
#align or_congr_right' or_congr_rightₓ -- reorder implicits
#align or.right_comm or_right_comm
alias or_rotate ↔ Or.rotate _
#align or.rotate Or.rotate
#align iff.or Iff.or

@[deprecated Or.imp]
theorem or_of_or_of_imp_of_imp (h₁ : a ∨ b) (h₂ : a → c) (h₃ : b → d) : c ∨ d := Or.imp h₂ h₃ h₁
#align or_of_or_of_imp_of_imp or_of_or_of_imp_of_imp

@[deprecated Or.imp_left]
theorem or_of_or_of_imp_left (h₁ : a ∨ c) (h : a → b) : b ∨ c := Or.imp_left h h₁
#align or_of_or_of_imp_left or_of_or_of_imp_left

@[deprecated Or.imp_right]
theorem or_of_or_of_imp_right (h₁ : c ∨ a) (h : a → b) : c ∨ b := Or.imp_right h h₁
#align or_of_or_of_imp_right or_of_or_of_imp_right

theorem Or.elim3 {d : Prop} (h : a ∨ b ∨ c) (ha : a → d) (hb : b → d) (hc : c → d) : d :=
  Or.elim h ha fun h₂ ↦ Or.elim h₂ hb hc
#align or.elim3 Or.elim3

theorem Or.imp3 (had : a → d) (hbe : b → e) (hcf : c → f) : a ∨ b ∨ c → d ∨ e ∨ f :=
  Or.imp had <| Or.imp hbe hcf
#align or.imp3 Or.imp3

#align or_imp_distrib or_imp

theorem or_iff_not_imp_left : a ∨ b ↔ ¬a → b := Decidable.or_iff_not_imp_left
#align or_iff_not_imp_left or_iff_not_imp_left

theorem or_iff_not_imp_right : a ∨ b ↔ ¬b → a := Decidable.or_iff_not_imp_right
#align or_iff_not_imp_right or_iff_not_imp_right

theorem not_or_of_imp : (a → b) → ¬a ∨ b := Decidable.not_or_of_imp
#align not_or_of_imp not_or_of_imp

-- See Note [decidable namespace]
protected theorem Decidable.or_not_of_imp [Decidable a] (h : a → b) : b ∨ ¬a :=
  dite _ (Or.inl ∘ h) Or.inr
#align decidable.or_not_of_imp Decidable.or_not_of_imp

theorem or_not_of_imp : (a → b) → b ∨ ¬a := Decidable.or_not_of_imp
#align or_not_of_imp or_not_of_imp

theorem imp_iff_not_or : a → b ↔ ¬a ∨ b := Decidable.imp_iff_not_or
#align imp_iff_not_or imp_iff_not_or

theorem imp_iff_or_not : b → a ↔ a ∨ ¬b := Decidable.imp_iff_or_not
#align imp_iff_or_not imp_iff_or_not

theorem not_imp_not : ¬a → ¬b ↔ b → a := Decidable.not_imp_not
#align not_imp_not not_imp_not

/-- Provide the reverse of modus tollens (`mt`) as dot notation for implications. -/
protected theorem Function.mtr : (¬a → ¬b) → b → a := not_imp_not.mp
#align function.mtr Function.mtr

#align decidable.or_congr_left Decidable.or_congr_left'
#align decidable.or_congr_right Decidable.or_congr_right'
#align decidable.or_iff_not_imp_right Decidable.or_iff_not_imp_rightₓ -- reorder implicits
#align decidable.imp_iff_or_not Decidable.imp_iff_or_notₓ -- reorder implicits

theorem or_congr_left' (h : ¬c → (a ↔ b)) : a ∨ c ↔ b ∨ c := Decidable.or_congr_left' h
#align or_congr_left or_congr_left'

theorem or_congr_right' (h : ¬a → (b ↔ c)) : a ∨ b ↔ a ∨ c := Decidable.or_congr_right' h
#align or_congr_right or_congr_right'ₓ -- reorder implicits

#align or_iff_left or_iff_leftₓ -- reorder implicits

/-! ### Declarations about distributivity -/

#align and_or_distrib_left and_or_left
#align or_and_distrib_right or_and_right
#align or_and_distrib_left or_and_left
#align and_or_distrib_right and_or_right

/-! Declarations about `iff` -/

alias iff_congr ← Iff.iff
#align iff.iff Iff.iff

-- @[simp] -- FIXME simp ignores proof rewrites
theorem iff_mpr_iff_true_intro (h : P) : Iff.mpr (iff_true_intro h) True.intro = h := rfl
#align iff_mpr_iff_true_intro iff_mpr_iff_true_intro

#align decidable.imp_or_distrib Decidable.imp_or

theorem imp_or {a b c : Prop} : a → b ∨ c ↔ (a → b) ∨ (a → c) := Decidable.imp_or
#align imp_or_distrib imp_or

#align decidable.imp_or_distrib' Decidable.imp_or'

theorem imp_or' : a → b ∨ c ↔ (a → b) ∨ (a → c) := Decidable.imp_or'
#align imp_or_distrib' imp_or'ₓ -- universes

theorem not_imp : ¬(a → b) ↔ a ∧ ¬b := Decidable.not_imp
#align not_imp not_imp

theorem peirce (a b : Prop) : ((a → b) → a) → a := Decidable.peirce _ _
#align peirce peirce

theorem not_iff_not : (¬a ↔ ¬b) ↔ (a ↔ b) := Decidable.not_iff_not
#align not_iff_not not_iff_not

theorem not_iff_comm : (¬a ↔ b) ↔ (¬b ↔ a) := Decidable.not_iff_comm
#align not_iff_comm not_iff_comm

theorem not_iff : ¬(a ↔ b) ↔ (¬a ↔ b) := Decidable.not_iff
#align not_iff not_iff

theorem iff_not_comm : (a ↔ ¬b) ↔ (b ↔ ¬a) := Decidable.iff_not_comm
#align iff_not_comm iff_not_comm

theorem iff_iff_and_or_not_and_not : (a ↔ b) ↔ a ∧ b ∨ ¬a ∧ ¬b :=
  Decidable.iff_iff_and_or_not_and_not
#align iff_iff_and_or_not_and_not iff_iff_and_or_not_and_not

theorem iff_iff_not_or_and_or_not : (a ↔ b) ↔ (¬a ∨ b) ∧ (a ∨ ¬b) :=
  Decidable.iff_iff_not_or_and_or_not
#align iff_iff_not_or_and_or_not iff_iff_not_or_and_or_not

theorem not_and_not_right : ¬(a ∧ ¬b) ↔ a → b := Decidable.not_and_not_right
#align not_and_not_right not_and_not_right

#align decidable_of_iff decidable_of_iff
#align decidable_of_iff' decidable_of_iff'
#align decidable_of_bool decidable_of_bool

/-! ### De Morgan's laws -/

#align decidable.not_and_distrib Decidable.not_and
#align decidable.not_and_distrib' Decidable.not_and'

/-- One of de Morgan's laws: the negation of a conjunction is logically equivalent to the
disjunction of the negations. -/
theorem not_and_or : ¬(a ∧ b) ↔ ¬a ∨ ¬b := Decidable.not_and
#align not_and_distrib not_and_or

#align not_or_distrib not_or

theorem or_iff_not_and_not : a ∨ b ↔ ¬(¬a ∧ ¬b) := Decidable.or_iff_not_and_not
#align or_iff_not_and_not or_iff_not_and_not

theorem and_iff_not_or_not : a ∧ b ↔ ¬(¬a ∨ ¬b) := Decidable.and_iff_not_or_not
#align and_iff_not_or_not and_iff_not_or_not

@[simp] theorem not_xor (P Q : Prop) : ¬Xor' P Q ↔ (P ↔ Q) := by
  simp only [not_and, Xor', not_or, not_not, ← iff_iff_implies_and_implies]
#align not_xor not_xor

theorem xor_iff_not_iff (P Q : Prop) : Xor' P Q ↔ ¬ (P ↔ Q) := (not_xor P Q).not_right
theorem xor_iff_iff_not : Xor' a b ↔ (a ↔ ¬b) := by simp only [← @xor_not_right a, not_not]
theorem xor_iff_not_iff' : Xor' a b ↔ (¬a ↔ b) := by simp only [← @xor_not_left _ b, not_not]
#align xor_iff_not_iff' xor_iff_not_iff'
#align xor_iff_iff_not xor_iff_iff_not
#align xor_iff_not_iff xor_iff_not_iff

end Propositional

/-! ### Declarations about equality -/

alias ne_of_mem_of_not_mem ← Membership.Mem.ne_of_not_mem
alias ne_of_mem_of_not_mem' ← Membership.Mem.ne_of_not_mem'

section Equality

-- todo: change name
theorem ball_cond_comm {α} {s : α → Prop} {p : α → α → Prop} :
    (∀ a, s a → ∀ b, s b → p a b) ↔ ∀ a b, s a → s b → p a b :=
  ⟨fun h a b ha hb ↦ h a ha b hb, fun h a ha b hb ↦ h a b ha hb⟩
#align ball_cond_comm ball_cond_comm

theorem ball_mem_comm {α β} [Membership α β] {s : β} {p : α → α → Prop} :
    (∀ a (_ : a ∈ s) b (_ : b ∈ s), p a b) ↔ ∀ a b, a ∈ s → b ∈ s → p a b :=
  ball_cond_comm
#align ball_mem_comm ball_mem_comm

theorem ne_of_apply_ne {α β : Sort _} (f : α → β) {x y : α} (h : f x ≠ f y) : x ≠ y :=
  fun w : x = y ↦ h (congr_arg f w)
#align ne_of_apply_ne ne_of_apply_ne

theorem eq_equivalence : Equivalence (@Eq α) :=
  ⟨Eq.refl, @Eq.symm _, @Eq.trans _⟩
#align eq_equivalence eq_equivalence

@[simp] theorem eq_mp_eq_cast (h : α = β) : Eq.mp h = cast h := rfl
#align eq_mp_eq_cast eq_mp_eq_cast

@[simp] theorem eq_mpr_eq_cast (h : α = β) : Eq.mpr h = cast h.symm := rfl
#align eq_mpr_eq_cast eq_mpr_eq_cast

@[simp] theorem cast_cast : ∀ (ha : α = β) (hb : β = γ) (a : α),
    cast hb (cast ha a) = cast (ha.trans hb) a
  | rfl, rfl, _ => rfl
#align cast_cast cast_cast

-- @[simp] -- FIXME simp ignores proof rewrites
theorem congr_refl_left (f : α → β) {a b : α} (h : a = b) :
    congr (Eq.refl f) h = congr_arg f h := rfl
#align congr_refl_left congr_refl_left

-- @[simp] -- FIXME simp ignores proof rewrites
theorem congr_refl_right {f g : α → β} (h : f = g) (a : α) :
    congr h (Eq.refl a) = congr_fun h a := rfl
#align congr_refl_right congr_refl_right

-- @[simp] -- FIXME simp ignores proof rewrites
theorem congr_arg_refl (f : α → β) (a : α) : congr_arg f (Eq.refl a) = Eq.refl (f a) := rfl
#align congr_arg_refl congr_arg_refl

-- @[simp] -- FIXME simp ignores proof rewrites
theorem congr_fun_rfl (f : α → β) (a : α) : congr_fun (Eq.refl f) a = Eq.refl (f a) := rfl
#align congr_fun_rfl congr_fun_rfl

-- @[simp] -- FIXME simp ignores proof rewrites
theorem congr_fun_congr_arg (f : α → β → γ) {a a' : α} (p : a = a') (b : β) :
    congr_fun (congr_arg f p) b = congr_arg (fun a ↦ f a b) p := rfl
#align congr_fun_congr_arg congr_fun_congr_arg

theorem heq_of_cast_eq : ∀ (e : α = β) (_ : cast e a = a'), HEq a a'
  | rfl, h => Eq.recOn h (HEq.refl _)
#align heq_of_cast_eq heq_of_cast_eq

theorem cast_eq_iff_heq : cast e a = a' ↔ HEq a a' :=
  ⟨heq_of_cast_eq _, fun h ↦ by cases h; rfl⟩
#align cast_eq_iff_heq cast_eq_iff_heq

--Porting note: new theorem. More general version of `eqRec_heq`
theorem eqRec_heq' {α : Sort u_1} {a' : α} {motive : (a : α) → a' = a → Sort u}
    (p : motive a' (rfl : a' = a')) {a : α} (t : a' = a) :
    HEq (@Eq.rec α a' motive p a t) p :=
  by subst t; rfl

theorem rec_heq_of_heq {C : α → Sort _} {x : C a} {y : β} (e : a = b) (h : HEq x y) :
    HEq (@Eq.ndrec α a C x b e) y := by subst e; exact h
#align rec_heq_of_heq rec_heq_of_heq

protected theorem Eq.congr (h₁ : x₁ = y₁) (h₂ : x₂ = y₂) : x₁ = x₂ ↔ y₁ = y₂ := by
  subst h₁; subst h₂; rfl
#align eq.congr Eq.congr

theorem Eq.congr_left {x y z : α} (h : x = y) : x = z ↔ y = z := by rw [h]
#align eq.congr_left Eq.congr_left

theorem Eq.congr_right {x y z : α} (h : x = y) : z = x ↔ z = y := by rw [h]
#align eq.congr_right Eq.congr_right

alias congrArg₂ ← congr_arg₂
#align congr_arg2 congr_arg₂

variable {β : α → Sort _} {γ : ∀ a, β a → Sort _} {δ : ∀ a b, γ a b → Sort _}

theorem congr_fun₂ {f g : ∀ a b, γ a b} (h : f = g) (a : α) (b : β a) : f a b = g a b :=
  congr_fun (congr_fun h _) _
#align congr_fun₂ congr_fun₂

theorem congr_fun₃ {f g : ∀ a b c, δ a b c} (h : f = g) (a : α) (b : β a) (c : γ a b) :
    f a b c = g a b c :=
  congr_fun₂ (congr_fun h _) _ _
#align congr_fun₃ congr_fun₃

theorem funext₂ {f g : ∀ a b, γ a b} (h : ∀ a b, f a b = g a b) : f = g :=
  funext fun _ ↦ funext <| h _
#align funext₂ funext₂

theorem funext₃ {f g : ∀ a b c, δ a b c} (h : ∀ a b c, f a b c = g a b c) : f = g :=
  funext fun _ ↦ funext₂ <| h _
#align funext₃ funext₃

end Equality

/-! ### Declarations about quantifiers -/


section Quantifiers
section Dependent

variable {β : α → Sort _} {γ : ∀ a, β a → Sort _} {δ : ∀ a b, γ a b → Sort _}
  {ε : ∀ a b c, δ a b c → Sort _}

theorem pi_congr {β' : α → Sort _} (h : ∀ a, β a = β' a) : (∀ a, β a) = ∀ a, β' a :=
  (funext h : β = β') ▸ rfl
#align pi_congr pi_congr

-- Porting note: some higher order lemmas such as `forall₂_congr` and `exists₂_congr`
-- were moved to `Std4`

theorem forall₂_imp {p q : ∀ a, β a → Prop} (h : ∀ a b, p a b → q a b) :
    (∀ a b, p a b) → ∀ a b, q a b :=
  forall_imp fun i ↦ forall_imp <| h i
#align forall₂_imp forall₂_imp

theorem forall₃_imp {p q : ∀ a b, γ a b → Prop} (h : ∀ a b c, p a b c → q a b c) :
    (∀ a b c, p a b c) → ∀ a b c, q a b c :=
  forall_imp fun a ↦ forall₂_imp <| h a
#align forall₃_imp forall₃_imp

theorem Exists₂.imp {p q : ∀ a, β a → Prop} (h : ∀ a b, p a b → q a b) :
    (∃ a b, p a b) → ∃ a b, q a b :=
  Exists.imp fun a ↦ Exists.imp <| h a
#align Exists₂.imp Exists₂.imp

theorem Exists₃.imp {p q : ∀ a b, γ a b → Prop} (h : ∀ a b c, p a b c → q a b c) :
    (∃ a b c, p a b c) → ∃ a b c, q a b c :=
  Exists.imp fun a ↦ Exists₂.imp <| h a
#align Exists₃.imp Exists₃.imp

end Dependent

variable {κ : ι → Sort _} {p q : α → Prop}

#align exists_imp_exists' Exists.imp'

theorem forall_swap {p : α → β → Prop} : (∀ x y, p x y) ↔ ∀ y x, p x y := ⟨swap, swap⟩
#align forall_swap forall_swap

theorem forall₂_swap {κ₁ : ι₁ → Sort _} {κ₂ : ι₂ → Sort _} {p : ∀ i₁, κ₁ i₁ → ∀ i₂, κ₂ i₂ → Prop} :
    (∀ i₁ j₁ i₂ j₂, p i₁ j₁ i₂ j₂) ↔ ∀ i₂ j₂ i₁ j₁, p i₁ j₁ i₂ j₂ := ⟨swap₂, swap₂⟩
#align forall₂_swap forall₂_swap

/-- We intentionally restrict the type of `α` in this lemma so that this is a safer to use in simp
than `forall_swap`. -/
theorem imp_forall_iff {α : Type _} {p : Prop} {q : α → Prop} : (p → ∀ x, q x) ↔ ∀ x, p → q x :=
  forall_swap
#align imp_forall_iff imp_forall_iff

theorem exists_swap {p : α → β → Prop} : (∃ x y, p x y) ↔ ∃ y x, p x y :=
  ⟨fun ⟨x, y, h⟩ ↦ ⟨y, x, h⟩, fun ⟨y, x, h⟩ ↦ ⟨x, y, h⟩⟩
#align exists_swap exists_swap

@[simp] theorem forall_exists_index {q : (∃ x, p x) → Prop} :
    (∀ h, q h) ↔ ∀ x (h : p x), q ⟨x, h⟩ :=
  ⟨fun h x hpx ↦ h ⟨x, hpx⟩, fun h ⟨x, hpx⟩ ↦ h x hpx⟩
#align forall_exists_index forall_exists_index

#align exists_imp_distrib exists_imp
alias exists_imp ↔ _ not_exists_of_forall_not
#align not_exists_of_forall_not not_exists_of_forall_not

#align Exists.some Exists.choose
#align Exists.some_spec Exists.choose_spec

-- See Note [decidable namespace]
protected theorem Decidable.not_forall {p : α → Prop} [Decidable (∃ x, ¬p x)]
    [∀ x, Decidable (p x)] : (¬∀ x, p x) ↔ ∃ x, ¬p x :=
  ⟨Not.decidable_imp_symm fun nx x ↦ nx.decidable_imp_symm fun h ↦ ⟨x, h⟩,
   not_forall_of_exists_not⟩
#align decidable.not_forall Decidable.not_forall

@[simp]
theorem not_forall {p : α → Prop} : (¬∀ x, p x) ↔ ∃ x, ¬p x :=
  Decidable.not_forall
#align not_forall not_forall

-- See Note [decidable namespace]
protected theorem Decidable.not_forall_not [Decidable (∃ x, p x)] : (¬∀ x, ¬p x) ↔ ∃ x, p x :=
  (@Decidable.not_iff_comm _ _ _ (decidable_of_iff (¬∃ x, p x) not_exists)).1 not_exists
#align decidable.not_forall_not Decidable.not_forall_not

theorem not_forall_not : (¬∀ x, ¬p x) ↔ ∃ x, p x := Decidable.not_forall_not
#align not_forall_not not_forall_not

-- See Note [decidable namespace]
protected theorem Decidable.not_exists_not [∀ x, Decidable (p x)] : (¬∃ x, ¬p x) ↔ ∀ x, p x := by
  simp only [not_exists, Decidable.not_not]
#align decidable.not_exists_not Decidable.not_exists_not

theorem not_exists_not : (¬∃ x, ¬p x) ↔ ∀ x, p x := Decidable.not_exists_not
#align not_exists_not not_exists_not

theorem forall_imp_iff_exists_imp [ha : Nonempty α] : (∀ x, p x) → b ↔ ∃ x, p x → b := by
  let ⟨a⟩ := ha
  refine ⟨fun h ↦ not_forall_not.1 fun h' ↦ ?_, fun ⟨x, hx⟩ h ↦ hx (h x)⟩
  exact if hb : b then h' a fun _ ↦ hb else hb <| h fun x ↦ (not_imp.1 (h' x)).1
#align forall_imp_iff_exists_imp forall_imp_iff_exists_imp

theorem forall_true_iff : (α → True) ↔ True := imp_true_iff _
#align forall_true_iff forall_true_iff

-- Unfortunately this causes simp to loop sometimes, so we
-- add the 2 and 3 cases as simp lemmas instead
theorem forall_true_iff' (h : ∀ a, p a ↔ True) : (∀ a, p a) ↔ True :=
  iff_true_intro fun _ ↦ of_iff_true (h _)
#align forall_true_iff' forall_true_iff'

-- This is not marked `@[simp]` because `implies_true : (α → True) = True` works
theorem forall₂_true_iff {β : α → Sort _} : (∀ a, β a → True) ↔ True := by simp
#align forall_2_true_iff forall₂_true_iff

-- This is not marked `@[simp]` because `implies_true : (α → True) = True` works
theorem forall₃_true_iff {β : α → Sort _} {γ : ∀ a, β a → Sort _} :
    (∀ (a) (b : β a), γ a b → True) ↔ True := by simp
#align forall_3_true_iff forall₃_true_iff

@[simp] theorem exists_unique_iff_exists [Subsingleton α] {p : α → Prop} :
    (∃! x, p x) ↔ ∃ x, p x :=
  ⟨fun h ↦ h.exists, Exists.imp fun x hx ↦ ⟨hx, fun y _ ↦ Subsingleton.elim y x⟩⟩
#align exists_unique_iff_exists exists_unique_iff_exists

-- forall_forall_const is no longer needed

@[simp] theorem exists_const (α) [i : Nonempty α] : (∃ _ : α, b) ↔ b :=
  ⟨fun ⟨_, h⟩ ↦ h, i.elim Exists.intro⟩
#align exists_const exists_const

theorem exists_unique_const (α) [i : Nonempty α] [Subsingleton α] :
    (∃! _ : α, b) ↔ b := by simp
#align exists_unique_const exists_unique_const

#align forall_and_distrib forall_and
#align exists_or_distrib exists_or

#align exists_and_distrib_left exists_and_left
#align exists_and_distrib_right exists_and_right

theorem Decidable.and_forall_ne [DecidableEq α] (a : α) {p : α → Prop} :
    (p a ∧ ∀ b, b ≠ a → p b) ↔ ∀ b, p b := by
  simp only [← @forall_eq _ p a, ← forall_and, ← or_imp, Decidable.em, forall_const]
#align decidable.and_forall_ne Decidable.and_forall_ne

theorem and_forall_ne (a : α) : (p a ∧ ∀ b, b ≠ a → p b) ↔ ∀ b, p b :=
  Decidable.and_forall_ne a
#align and_forall_ne and_forall_ne

theorem Ne.ne_or_ne {x y : α} (z : α) (h : x ≠ y) : x ≠ z ∨ y ≠ z :=
  not_and_or.1 <| mt (and_imp.2 (· ▸ ·)) h.symm
#align ne.ne_or_ne Ne.ne_or_ne

@[simp] theorem exists_unique_eq {a' : α} : ∃! a, a = a' := by
  simp only [eq_comm, ExistsUnique, and_self, forall_eq', exists_eq']
#align exists_unique_eq exists_unique_eq

@[simp] theorem exists_unique_eq' {a' : α} : ∃! a, a' = a := by
  simp only [ExistsUnique, and_self, forall_eq', exists_eq']
#align exists_unique_eq' exists_unique_eq'

-- @[simp] -- FIXME simp does not apply this lemma for some reason
theorem exists_apply_eq_apply' (f : α → β) (a' : α) : ∃ a, f a' = f a := ⟨a', rfl⟩
#align exists_apply_eq_apply' exists_apply_eq_apply'

-- porting note: an alternative workaround theorem:
theorem exists_apply_eq (a : α) (b : β) : ∃ f : α → β, f a = b := ⟨fun _ ↦ b, rfl⟩

@[simp] theorem exists_exists_and_eq_and {f : α → β} {p : α → Prop} {q : β → Prop} :
    (∃ b, (∃ a, p a ∧ f a = b) ∧ q b) ↔ ∃ a, p a ∧ q (f a) :=
  ⟨fun ⟨_, ⟨a, ha, hab⟩, hb⟩ ↦ ⟨a, ha, hab.symm ▸ hb⟩, fun ⟨a, hp, hq⟩ ↦ ⟨f a, ⟨a, hp, rfl⟩, hq⟩⟩
#align exists_exists_and_eq_and exists_exists_and_eq_and

@[simp] theorem exists_exists_eq_and {f : α → β} {p : β → Prop} :
    (∃ b, (∃ a, f a = b) ∧ p b) ↔ ∃ a, p (f a) :=
  ⟨fun ⟨_, ⟨a, ha⟩, hb⟩ ↦ ⟨a, ha.symm ▸ hb⟩, fun ⟨a, ha⟩ ↦ ⟨f a, ⟨a, rfl⟩, ha⟩⟩
#align exists_exists_eq_and exists_exists_eq_and

@[simp] theorem exists_or_eq_left (y : α) (p : α → Prop) : ∃ x : α, x = y ∨ p x := ⟨y, .inl rfl⟩
#align exists_or_eq_left exists_or_eq_left

@[simp] theorem exists_or_eq_right (y : α) (p : α → Prop) : ∃ x : α, p x ∨ x = y := ⟨y, .inr rfl⟩
#align exists_or_eq_right exists_or_eq_right

@[simp] theorem exists_or_eq_left' (y : α) (p : α → Prop) : ∃ x : α, y = x ∨ p x := ⟨y, .inl rfl⟩
#align exists_or_eq_left' exists_or_eq_left'

@[simp] theorem exists_or_eq_right' (y : α) (p : α → Prop) : ∃ x : α, p x ∨ y = x := ⟨y, .inr rfl⟩
#align exists_or_eq_right' exists_or_eq_right'

theorem forall_apply_eq_imp_iff {f : α → β} {p : β → Prop} :
    (∀ a b, f a = b → p b) ↔ ∀ a, p (f a) := by simp
#align forall_apply_eq_imp_iff forall_apply_eq_imp_iff

@[simp] theorem forall_apply_eq_imp_iff' {f : α → β} {p : β → Prop} :
    (∀ b a, f a = b → p b) ↔ ∀ a, p (f a) := by simp [forall_swap]
#align forall_apply_eq_imp_iff' forall_apply_eq_imp_iff'

theorem forall_eq_apply_imp_iff {f : α → β} {p : β → Prop} :
    (∀ a b, b = f a → p b) ↔ ∀ a, p (f a) := by simp
#align forall_eq_apply_imp_iff forall_eq_apply_imp_iff

@[simp] theorem forall_eq_apply_imp_iff' {f : α → β} {p : β → Prop} :
    (∀ b a, b = f a → p b) ↔ ∀ a, p (f a) := by simp [forall_swap]
#align forall_eq_apply_imp_iff' forall_eq_apply_imp_iff'

@[simp] theorem forall_apply_eq_imp_iff₂ {f : α → β} {p : α → Prop} {q : β → Prop} :
    (∀ b a, p a → f a = b → q b) ↔ ∀ a, p a → q (f a) :=
  ⟨fun h a ha ↦ h (f a) a ha rfl, fun h _ a ha hb ↦ hb ▸ h a ha⟩
#align forall_apply_eq_imp_iff₂ forall_apply_eq_imp_iff₂

@[simp] theorem exists_eq_right' {a' : α} : (∃ a, p a ∧ a' = a) ↔ p a' := by simp [@eq_comm _ a']
#align exists_eq_right' exists_eq_right'

theorem exists_comm {p : α → β → Prop} : (∃ a b, p a b) ↔ ∃ b a, p a b :=
  ⟨fun ⟨a, b, h⟩ ↦ ⟨b, a, h⟩, fun ⟨b, a, h⟩ ↦ ⟨a, b, h⟩⟩
#align exists_comm exists_comm

theorem exists₂_comm {κ₁ : ι₁ → Sort _} {κ₂ : ι₂ → Sort _} {p : ∀ i₁, κ₁ i₁ → ∀ i₂, κ₂ i₂ → Prop} :
    (∃ i₁ j₁ i₂ j₂, p i₁ j₁ i₂ j₂) ↔ ∃ i₂ j₂ i₁ j₁, p i₁ j₁ i₂ j₂ := by
  simp only [@exists_comm (κ₁ _), @exists_comm ι₁]
#align exists₂_comm exists₂_comm

theorem And.exists {p q : Prop} {f : p ∧ q → Prop} : (∃ h, f h) ↔ ∃ hp hq, f ⟨hp, hq⟩ :=
  ⟨fun ⟨h, H⟩ ↦ ⟨h.1, h.2, H⟩, fun ⟨hp, hq, H⟩ ↦ ⟨⟨hp, hq⟩, H⟩⟩
#align and.exists And.exists

theorem forall_or_of_or_forall (h : b ∨ ∀ x, p x) (x) : b ∨ p x := h.imp_right fun h₂ ↦ h₂ x
#align forall_or_of_or_forall forall_or_of_or_forall

-- See Note [decidable namespace]
protected theorem Decidable.forall_or_left {q : Prop} {p : α → Prop} [Decidable q] :
    (∀ x, q ∨ p x) ↔ q ∨ ∀ x, p x :=
  ⟨fun h ↦ if hq : q then Or.inl hq else
    Or.inr fun x ↦ (h x).resolve_left hq, forall_or_of_or_forall⟩
#align decidable.forall_or_distrib_left Decidable.forall_or_left

theorem forall_or_left {q} {p : α → Prop} : (∀ x, q ∨ p x) ↔ q ∨ ∀ x, p x :=
  Decidable.forall_or_left
#align forall_or_distrib_left forall_or_left

-- See Note [decidable namespace]
protected theorem Decidable.forall_or_right {q} {p : α → Prop} [Decidable q] :
    (∀ x, p x ∨ q) ↔ (∀ x, p x) ∨ q := by simp [or_comm, Decidable.forall_or_left]
#align decidable.forall_or_distrib_right Decidable.forall_or_right

theorem forall_or_right {q} {p : α → Prop} : (∀ x, p x ∨ q) ↔ (∀ x, p x) ∨ q :=
  Decidable.forall_or_right
#align forall_or_distrib_right forall_or_right

theorem exists_unique_prop {p q : Prop} : (∃! _ : p, q) ↔ p ∧ q := by simp
#align exists_unique_prop exists_unique_prop

@[simp] theorem exists_unique_false : ¬∃! _ : α, False := fun ⟨_, h, _⟩ ↦ h
#align exists_unique_false exists_unique_false

theorem Exists.fst {b : Prop} {p : b → Prop} : Exists p → b
  | ⟨h, _⟩ => h
#align Exists.fst Exists.fst

theorem Exists.snd {b : Prop} {p : b → Prop} : ∀ h : Exists p, p h.fst
  | ⟨_, h⟩ => h
#align Exists.snd Exists.snd

theorem exists_prop_of_true {p : Prop} {q : p → Prop} (h : p) : (∃ h' : p, q h') ↔ q h :=
  @exists_const (q h) p ⟨h⟩
#align exists_prop_of_true exists_prop_of_true

theorem exists_iff_of_forall {p : Prop} {q : p → Prop} (h : ∀ h, q h) : (∃ h, q h) ↔ p :=
  ⟨Exists.fst, fun H ↦ ⟨H, h H⟩⟩
#align exists_iff_of_forall exists_iff_of_forall

theorem exists_unique_prop_of_true {p : Prop} {q : p → Prop} (h : p) : (∃! h' : p, q h') ↔ q h :=
  @exists_unique_const (q h) p ⟨h⟩ _
#align exists_unique_prop_of_true exists_unique_prop_of_true

theorem forall_prop_of_false {p : Prop} {q : p → Prop} (hn : ¬p) : (∀ h' : p, q h') ↔ True :=
  iff_true_intro fun h ↦ hn.elim h
#align forall_prop_of_false forall_prop_of_false

theorem exists_prop_of_false {p : Prop} {q : p → Prop} : ¬p → ¬∃ h' : p, q h' :=
  mt Exists.fst
#align exists_prop_of_false exists_prop_of_false

@[congr]
theorem exists_prop_congr {p p' : Prop} {q q' : p → Prop} (hq : ∀ h, q h ↔ q' h) (hp : p ↔ p') :
    Exists q ↔ ∃ h : p', q' (hp.2 h) :=
  ⟨fun ⟨_, _⟩ ↦ ⟨hp.1 ‹_›, (hq _).1 ‹_›⟩, fun ⟨_, _⟩ ↦ ⟨_, (hq _).2 ‹_›⟩⟩
#align exists_prop_congr exists_prop_congr

@[congr]
theorem exists_prop_congr' {p p' : Prop} {q q' : p → Prop} (hq : ∀ h, q h ↔ q' h) (hp : p ↔ p') :
    Exists q = ∃ h : p', q' (hp.2 h) :=
  propext (exists_prop_congr hq hp)
#align exists_prop_congr' exists_prop_congr'

/-- See `IsEmpty.exists_iff` for the `false` version. -/
@[simp] theorem exists_true_left (p : True → Prop) : (∃ x, p x) ↔ p True.intro :=
  exists_prop_of_true _
#align exists_true_left exists_true_left

-- Porting note: `@[congr]` commented out for now.
-- @[congr]
theorem forall_prop_congr {p p' : Prop} {q q' : p → Prop} (hq : ∀ h, q h ↔ q' h) (hp : p ↔ p') :
    (∀ h, q h) ↔ ∀ h : p', q' (hp.2 h) :=
  ⟨fun h1 h2 ↦ (hq _).1 (h1 (hp.2 h2)), fun h1 h2 ↦ (hq _).2 (h1 (hp.1 h2))⟩
#align forall_prop_congr forall_prop_congr

-- Porting note: `@[congr]` commented out for now.
-- @[congr]
theorem forall_prop_congr' {p p' : Prop} {q q' : p → Prop} (hq : ∀ h, q h ↔ q' h) (hp : p ↔ p') :
    (∀ h, q h) = ∀ h : p', q' (hp.2 h) :=
  propext (forall_prop_congr hq hp)
#align forall_prop_congr' forall_prop_congr'

/-- See `IsEmpty.forall_iff` for the `false` version. -/
@[simp] theorem forall_true_left (p : True → Prop) : (∀ x, p x) ↔ p True.intro :=
  forall_prop_of_true _
#align forall_true_left forall_true_left

theorem ExistsUnique.elim₂ {α : Sort _} {p : α → Sort _} [∀ x, Subsingleton (p x)]
    {q : ∀ (x) (_ : p x), Prop} {b : Prop} (h₂ : ∃! (x : _) (h : p x), q x h)
    (h₁ : ∀ (x) (h : p x), q x h → (∀ (y) (hy : p y), q y hy → y = x) → b) : b := by
  simp only [exists_unique_iff_exists] at h₂
  apply h₂.elim
  exact fun x ⟨hxp, hxq⟩ H ↦ h₁ x hxp hxq fun y hyp hyq ↦ H y ⟨hyp, hyq⟩
#align exists_unique.elim2 ExistsUnique.elim₂

theorem ExistsUnique.intro₂ {α : Sort _} {p : α → Sort _} [∀ x, Subsingleton (p x)]
    {q : ∀ (x : α) (_ : p x), Prop} (w : α) (hp : p w) (hq : q w hp)
    (H : ∀ (y) (hy : p y), q y hy → y = w) : ∃! (x : _) (hx : p x), q x hx := by
  simp only [exists_unique_iff_exists]
  exact ExistsUnique.intro w ⟨hp, hq⟩ fun y ⟨hyp, hyq⟩ ↦ H y hyp hyq
#align exists_unique.intro2 ExistsUnique.intro₂

theorem ExistsUnique.exists₂ {α : Sort _} {p : α → Sort _} {q : ∀ (x : α) (_ : p x), Prop}
    (h : ∃! (x : _) (hx : p x), q x hx) : ∃ (x : _) (hx : p x), q x hx :=
  h.exists.imp fun _ hx ↦ hx.exists
#align exists_unique.exists2 ExistsUnique.exists₂

theorem ExistsUnique.unique₂ {α : Sort _} {p : α → Sort _} [∀ x, Subsingleton (p x)]
    {q : ∀ (x : α) (_ : p x), Prop} (h : ∃! (x : _) (hx : p x), q x hx) {y₁ y₂ : α}
    (hpy₁ : p y₁) (hqy₁ : q y₁ hpy₁) (hpy₂ : p y₂) (hqy₂ : q y₂ hpy₂) : y₁ = y₂ := by
  simp only [exists_unique_iff_exists] at h
  exact h.unique ⟨hpy₁, hqy₁⟩ ⟨hpy₂, hqy₂⟩
#align exists_unique.unique2 ExistsUnique.unique₂

end Quantifiers

/-! ### Classical lemmas -/

namespace Classical
variable {p : α → Prop}

-- use shortened names to avoid conflict when classical namespace is open.
/-- Any prop `p` is decidable classically. A shorthand for `classical.prop_decidable`. -/
noncomputable def dec (p : Prop) : Decidable p := by infer_instance
#align classical.dec Classical.dec

/-- Any predicate `p` is decidable classically. -/
noncomputable def decPred (p : α → Prop) : DecidablePred p := by infer_instance
#align classical.dec_pred Classical.decPred

/-- Any relation `p` is decidable classically. -/
noncomputable def decRel (p : α → α → Prop) : DecidableRel p := by infer_instance
#align classical.dec_rel Classical.decRel

/-- Any type `α` has decidable equality classically. -/
noncomputable def decEq (α : Sort u) : DecidableEq α := by infer_instance
#align classical.dec_eq Classical.decEq

/-- Construct a function from a default value `H0`, and a function to use if there exists a value
satisfying the predicate. -/
-- @[elab_as_elim] -- FIXME
noncomputable def existsCases (H0 : C) (H : ∀ a, p a → C) : C :=
  if h : ∃ a, p a then H (Classical.choose h) (Classical.choose_spec h) else H0
#align classical.exists_cases Classical.existsCases

theorem some_spec₂ {α : Sort _} {p : α → Prop} {h : ∃ a, p a} (q : α → Prop)
    (hpq : ∀ a, p a → q a) : q (choose h) := hpq _ <| choose_spec _
#align classical.some_spec2 Classical.some_spec₂

/-- A version of `Classical.indefiniteDescription` which is definitionally equal to a pair -/
noncomputable def subtype_of_exists {α : Type _} {P : α → Prop} (h : ∃ x, P x) : { x // P x } :=
  ⟨Classical.choose h, Classical.choose_spec h⟩
#align classical.subtype_of_exists Classical.subtype_of_exists

/-- A version of `byContradiction` that uses types instead of propositions. -/
protected noncomputable def byContradiction' {α : Sort _} (H : ¬(α → False)) : α :=
  Classical.choice <| (peirce _ False) fun h ↦ (H fun a ↦ h ⟨a⟩).elim
#align classical.by_contradiction' Classical.byContradiction'

/-- `classical.byContradiction'` is equivalent to lean's axiom `classical.choice`. -/
def choice_of_byContradiction' {α : Sort _} (contra : ¬(α → False) → α) : Nonempty α → α :=
  fun H ↦ contra H.elim
#align classical.choice_of_by_contradiction' Classical.choice_of_byContradiction'

end Classical

/-- This function has the same type as `Exists.recOn`, and can be used to case on an equality,
but `Exists.recOn` can only eliminate into Prop, while this version eliminates into any universe
using the axiom of choice. -/
-- @[elab_as_elim] -- FIXME
noncomputable def Exists.classicalRecOn {p : α → Prop} (h : ∃ a, p a) {C} (H : ∀ a, p a → C) : C :=
  H (Classical.choose h) (Classical.choose_spec h)
#align exists.classical_rec_on Exists.classicalRecOn

/-! ### Declarations about bounded quantifiers -/

section BoundedQuantifiers
variable {r p q : α → Prop} {P Q : ∀ x, p x → Prop} {b : Prop}

theorem bex_def : (∃ (x : _) (_ : p x), q x) ↔ ∃ x, p x ∧ q x :=
  ⟨fun ⟨x, px, qx⟩ ↦ ⟨x, px, qx⟩, fun ⟨x, px, qx⟩ ↦ ⟨x, px, qx⟩⟩
#align bex_def bex_def

theorem BEx.elim {b : Prop} : (∃ x h, P x h) → (∀ a h, P a h → b) → b
  | ⟨a, h₁, h₂⟩, h' => h' a h₁ h₂
#align bex.elim BEx.elim

theorem BEx.intro (a : α) (h₁ : p a) (h₂ : P a h₁) : ∃ (x : _) (h : p x), P x h :=
  ⟨a, h₁, h₂⟩
#align bex.intro BEx.intro

theorem ball_congr (H : ∀ x h, P x h ↔ Q x h) : (∀ x h, P x h) ↔ ∀ x h, Q x h :=
  forall_congr' fun x ↦ forall_congr' (H x)
#align ball_congr ball_congr

theorem bex_congr (H : ∀ x h, P x h ↔ Q x h) : (∃ x h, P x h) ↔ ∃ x h, Q x h :=
  exists_congr fun x ↦ exists_congr (H x)
#align bex_congr bex_congr

theorem bex_eq_left {a : α} : (∃ (x : _) (_ : x = a), p x) ↔ p a := by
  simp only [exists_prop, exists_eq_left]
#align bex_eq_left bex_eq_left

theorem BAll.imp_right (H : ∀ x h, P x h → Q x h) (h₁ : ∀ x h, P x h) (x h) : Q x h :=
  H _ _ <| h₁ _ _
#align ball.imp_right BAll.imp_right

theorem BEx.imp_right (H : ∀ x h, P x h → Q x h) : (∃ x h, P x h) → ∃ x h, Q x h
  | ⟨_, _, h'⟩ => ⟨_, _, H _ _ h'⟩
#align bex.imp_right BEx.imp_right

theorem BAll.imp_left (H : ∀ x, p x → q x) (h₁ : ∀ x, q x → r x) (x) (h : p x) : r x :=
  h₁ _ <| H _ h
#align ball.imp_left BAll.imp_left

theorem BEx.imp_left (H : ∀ x, p x → q x) : (∃ (x : _) (_ : p x), r x) → ∃ (x : _) (_ : q x), r x
  | ⟨x, hp, hr⟩ => ⟨x, H _ hp, hr⟩
#align bex.imp_left BEx.imp_left

theorem ball_of_forall (h : ∀ x, p x) (x) : p x := h x
#align ball_of_forall ball_of_forall

theorem forall_of_ball (H : ∀ x, p x) (h : ∀ x, p x → q x) (x) : q x := h x <| H x
#align forall_of_ball forall_of_ball

theorem bex_of_exists (H : ∀ x, p x) : (∃ x, q x) → ∃ (x : _) (_ : p x), q x
  | ⟨x, hq⟩ => ⟨x, H x, hq⟩
#align bex_of_exists bex_of_exists

theorem exists_of_bex : (∃ (x : _) (_ : p x), q x) → ∃ x, q x
  | ⟨x, _, hq⟩ => ⟨x, hq⟩
#align exists_of_bex exists_of_bex

theorem bex_imp : (∃ x h, P x h) → b ↔ ∀ x h, P x h → b := by simp
#align bex_imp_distrib bex_imp

theorem not_bex : (¬∃ x h, P x h) ↔ ∀ x h, ¬P x h := bex_imp
#align not_bex not_bex

theorem not_ball_of_bex_not : (∃ x h, ¬P x h) → ¬∀ x h, P x h
  | ⟨x, h, hp⟩, al => hp <| al x h
#align not_ball_of_bex_not not_ball_of_bex_not

-- See Note [decidable namespace]
protected theorem Decidable.not_ball [Decidable (∃ x h, ¬P x h)] [∀ x h, Decidable (P x h)] :
    (¬∀ x h, P x h) ↔ ∃ x h, ¬P x h :=
  ⟨Not.decidable_imp_symm fun nx x h ↦ nx.decidable_imp_symm
    fun h' ↦ ⟨x, h, h'⟩, not_ball_of_bex_not⟩
#align decidable.not_ball Decidable.not_ball

theorem not_ball : (¬∀ x h, P x h) ↔ ∃ x h, ¬P x h := Decidable.not_ball
#align not_ball not_ball

theorem ball_true_iff (p : α → Prop) : (∀ x, p x → True) ↔ True :=
  iff_true_intro fun _ _ ↦ trivial
#align ball_true_iff ball_true_iff

theorem ball_and : (∀ x h, P x h ∧ Q x h) ↔ (∀ x h, P x h) ∧ ∀ x h, Q x h :=
  Iff.trans (forall_congr' fun _ ↦ forall_and) forall_and
#align ball_and_distrib ball_and

theorem bex_or : (∃ x h, P x h ∨ Q x h) ↔ (∃ x h, P x h) ∨ ∃ x h, Q x h :=
  Iff.trans (exists_congr fun _ ↦ exists_or) exists_or
#align bex_or_distrib bex_or

theorem ball_or_left : (∀ x, p x ∨ q x → r x) ↔ (∀ x, p x → r x) ∧ ∀ x, q x → r x :=
  Iff.trans (forall_congr' fun _ ↦ or_imp) forall_and
#align ball_or_left_distrib ball_or_left

theorem bex_or_left :
    (∃ (x : _) (_ : p x ∨ q x), r x) ↔ (∃ (x : _) (_ : p x), r x) ∨ ∃ (x : _) (_ : q x), r x := by
  simp only [exists_prop]
  exact Iff.trans (exists_congr fun x ↦ or_and_right) exists_or
#align bex_or_left_distrib bex_or_left

end BoundedQuantifiers

#align classical.not_ball not_ball

section ite

variable {σ : α → Sort _} (f : α → β) {P Q : Prop} [Decidable P] [Decidable Q]
  {a b c : α} {A : P → α} {B : ¬P → α}

theorem dite_eq_iff : dite P A B = c ↔ (∃ h, A h = c) ∨ ∃ h, B h = c := by
  by_cases P <;> simp [*, exists_prop_of_true, exists_prop_of_false]
#align dite_eq_iff dite_eq_iff

theorem ite_eq_iff : ite P a b = c ↔ P ∧ a = c ∨ ¬P ∧ b = c :=
  dite_eq_iff.trans <| by simp only; rw [exists_prop, exists_prop]
#align ite_eq_iff ite_eq_iff

theorem eq_ite_iff : a = ite P b c ↔ P ∧ a = b ∨ ¬P ∧ a = c :=
eq_comm.trans <| ite_eq_iff.trans <| (Iff.rfl.and eq_comm).or (Iff.rfl.and eq_comm)

theorem dite_eq_iff' : dite P A B = c ↔ (∀ h, A h = c) ∧ ∀ h, B h = c :=
  ⟨fun he ↦ ⟨fun h ↦ (dif_pos h).symm.trans he, fun h ↦ (dif_neg h).symm.trans he⟩, fun he ↦
    (em P).elim (fun h ↦ (dif_pos h).trans <| he.1 h) fun h ↦ (dif_neg h).trans <| he.2 h⟩
#align dite_eq_iff' dite_eq_iff'

theorem ite_eq_iff' : ite P a b = c ↔ (P → a = c) ∧ (¬P → b = c) := dite_eq_iff'
#align ite_eq_iff' ite_eq_iff'

@[simp] theorem dite_eq_left_iff : dite P (fun _ ↦ a) B = a ↔ ∀ h, B h = a := by
  by_cases P <;> simp [*, forall_prop_of_true, forall_prop_of_false]
#align dite_eq_left_iff dite_eq_left_iff

@[simp] theorem dite_eq_right_iff : (dite P A fun _ ↦ b) = b ↔ ∀ h, A h = b := by
  by_cases P <;> simp [*, forall_prop_of_true, forall_prop_of_false]
#align dite_eq_right_iff dite_eq_right_iff

@[simp] theorem ite_eq_left_iff : ite P a b = a ↔ ¬P → b = a := dite_eq_left_iff
@[simp] theorem ite_eq_right_iff : ite P a b = b ↔ P → a = b := dite_eq_right_iff
#align ite_eq_right_iff ite_eq_right_iff
#align ite_eq_left_iff ite_eq_left_iff

theorem dite_ne_left_iff : dite P (fun _ ↦ a) B ≠ a ↔ ∃ h, a ≠ B h := by
  rw [Ne.def, dite_eq_left_iff, not_forall]
  exact exists_congr fun h ↦ by rw [ne_comm]
#align dite_ne_left_iff dite_ne_left_iff

theorem dite_ne_right_iff : (dite P A fun _ ↦ b) ≠ b ↔ ∃ h, A h ≠ b := by
  simp only [Ne.def, dite_eq_right_iff, not_forall]
#align dite_ne_right_iff dite_ne_right_iff

theorem ite_ne_left_iff : ite P a b ≠ a ↔ ¬P ∧ a ≠ b :=
  dite_ne_left_iff.trans <| by simp only; rw [exists_prop]
#align ite_ne_left_iff ite_ne_left_iff

theorem ite_ne_right_iff : ite P a b ≠ b ↔ P ∧ a ≠ b :=
  dite_ne_right_iff.trans <| by simp only; rw [exists_prop]
#align ite_ne_right_iff ite_ne_right_iff

protected theorem Ne.dite_eq_left_iff (h : ∀ h, a ≠ B h) : dite P (fun _ ↦ a) B = a ↔ P :=
  dite_eq_left_iff.trans ⟨fun H ↦ of_not_not fun h' ↦ h h' (H h').symm, fun h H ↦ (H h).elim⟩
#align ne.dite_eq_left_iff Ne.dite_eq_left_iff

protected theorem Ne.dite_eq_right_iff (h : ∀ h, A h ≠ b) : (dite P A fun _ ↦ b) = b ↔ ¬P :=
  dite_eq_right_iff.trans ⟨fun H h' ↦ h h' (H h'), fun h' H ↦ (h' H).elim⟩
#align ne.dite_eq_right_iff Ne.dite_eq_right_iff

protected theorem Ne.ite_eq_left_iff (h : a ≠ b) : ite P a b = a ↔ P :=
  Ne.dite_eq_left_iff fun _ ↦ h
#align ne.ite_eq_left_iff Ne.ite_eq_left_iff

protected theorem Ne.ite_eq_right_iff (h : a ≠ b) : ite P a b = b ↔ ¬P :=
  Ne.dite_eq_right_iff fun _ ↦ h
#align ne.ite_eq_right_iff Ne.ite_eq_right_iff

protected theorem Ne.dite_ne_left_iff (h : ∀ h, a ≠ B h) : dite P (fun _ ↦ a) B ≠ a ↔ ¬P :=
  dite_ne_left_iff.trans <| exists_iff_of_forall h
#align ne.dite_ne_left_iff Ne.dite_ne_left_iff

protected theorem Ne.dite_ne_right_iff (h : ∀ h, A h ≠ b) : (dite P A fun _ ↦ b) ≠ b ↔ P :=
  dite_ne_right_iff.trans <| exists_iff_of_forall h
#align ne.dite_ne_right_iff Ne.dite_ne_right_iff

protected theorem Ne.ite_ne_left_iff (h : a ≠ b) : ite P a b ≠ a ↔ ¬P :=
  Ne.dite_ne_left_iff fun _ ↦ h
#align ne.ite_ne_left_iff Ne.ite_ne_left_iff

protected theorem Ne.ite_ne_right_iff (h : a ≠ b) : ite P a b ≠ b ↔ P :=
  Ne.dite_ne_right_iff fun _ ↦ h
#align ne.ite_ne_right_iff Ne.ite_ne_right_iff

variable (P Q a b)

/-- A `dite` whose results do not actually depend on the condition may be reduced to an `ite`. -/
@[simp] theorem dite_eq_ite : (dite P (fun _ ↦ a) fun _ ↦ b) = ite P a b := rfl
#align dite_eq_ite dite_eq_ite

theorem dite_eq_or_eq : (∃ h, dite P A B = A h) ∨ ∃ h, dite P A B = B h :=
  if h : _ then .inl ⟨h, dif_pos h⟩ else .inr ⟨h, dif_neg h⟩
#align dite_eq_or_eq dite_eq_or_eq

theorem ite_eq_or_eq : ite P a b = a ∨ ite P a b = b :=
  if h : _ then .inl (if_pos h) else .inr (if_neg h)
#align ite_eq_or_eq ite_eq_or_eq

/-- A two-argument function applied to two `dite`s is a `dite` of that two-argument function
applied to each of the branches. -/
theorem apply_dite₂ (f : α → β → γ) (P : Prop) [Decidable P] (a : P → α) (b : ¬P → α)
    (c : P → β) (d : ¬P → β) :
    f (dite P a b) (dite P c d) = dite P (fun h ↦ f (a h) (c h)) fun h ↦ f (b h) (d h) := by
  by_cases h : P <;> simp [h]
#align apply_dite2 apply_dite₂

/-- A two-argument function applied to two `ite`s is a `ite` of that two-argument function
applied to each of the branches. -/
theorem apply_ite₂ (f : α → β → γ) (P : Prop) [Decidable P] (a b : α) (c d : β) :
    f (ite P a b) (ite P c d) = ite P (f a c) (f b d) :=
  apply_dite₂ f P (fun _ ↦ a) (fun _ ↦ b) (fun _ ↦ c) fun _ ↦ d
#align apply_ite2 apply_ite₂

/-- A 'dite' producing a `Pi` type `Π a, σ a`, applied to a value `a : α` is a `dite` that applies
either branch to `a`. -/
theorem dite_apply (f : P → ∀ a, σ a) (g : ¬P → ∀ a, σ a) (a : α) :
    (dite P f g) a = dite P (fun h ↦ f h a) fun h ↦ g h a := by by_cases h:P <;> simp [h]
#align dite_apply dite_apply

/-- A 'ite' producing a `Pi` type `Π a, σ a`, applied to a value `a : α` is a `ite` that applies
either branch to `a`. -/
theorem ite_apply (f g : ∀ a, σ a) (a : α) : (ite P f g) a = ite P (f a) (g a) :=
  dite_apply P (fun _ ↦ f) (fun _ ↦ g) a
#align ite_apply ite_apply

theorem ite_and : ite (P ∧ Q) a b = ite P (ite Q a b) b := by
  by_cases hp : P <;> by_cases hq : Q <;> simp [hp, hq]
#align ite_and ite_and

theorem dite_dite_comm {B : Q → α} {C : ¬P → ¬Q → α} (h : P → ¬Q) :
    (if p : P then A p else if q : Q then B q else C p q) =
     if q : Q then B q else if p : P then A p else C p q :=
  dite_eq_iff'.2 ⟨
    fun p ↦ by rw [dif_neg (h p), dif_pos p],
    fun np ↦ by congr; funext _; rw [dif_neg np]⟩
#align dite_dite_comm dite_dite_comm

theorem ite_ite_comm (h : P → ¬Q) :
    (if P then a else if Q then b else c) =
     if Q then b else if P then a else c :=
  dite_dite_comm P Q h
#align ite_ite_comm ite_ite_comm

end ite<|MERGE_RESOLUTION|>--- conflicted
+++ resolved
@@ -247,15 +247,11 @@
 /-- The Double Negation Theorem: `¬ ¬ P` is equivalent to `P`.
 The left-to-right direction, double negation elimination (DNE),
 is classically true but not constructively. -/
-<<<<<<< HEAD
-@[simp] theorem not_not : ¬¬a ↔ a := Decidable.not_not
-#align not_not not_not
-=======
 add_decl_doc Classical.not_not
 
 export Classical (not_not)
 attribute [simp] not_not
->>>>>>> 4da6b5ed
+#align not_not Classical.not_not
 
 theorem of_not_not : ¬¬a → a := by_contra
 #align of_not_not of_not_not
