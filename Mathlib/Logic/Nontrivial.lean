/-
Copyright (c) 2020 Sébastien Gouëzel. All rights reserved.
Released under Apache 2.0 license as described in the file LICENSE.
Authors: Sébastien Gouëzel

! This file was ported from Lean 3 source module logic.nontrivial
! leanprover-community/mathlib commit f340f229b1f461aa1c8ee11e0a172d0a3b301a4a
! Please do not edit these lines, except to modify the commit id
! if you have ported upstream changes.
-/
import Mathlib.Data.Prod.Basic
import Mathlib.Data.Subtype
import Mathlib.Logic.Function.Basic
import Mathlib.Logic.Unique

/-!
# Nontrivial types

A type is *nontrivial* if it contains at least two elements. This is useful in particular for rings
(where it is equivalent to the fact that zero is different from one) and for vector spaces
(where it is equivalent to the fact that the dimension is positive).

We introduce a typeclass `Nontrivial` formalizing this property.
-/


variable {α : Type _} {β : Type _}

open Classical

/-- Predicate typeclass for expressing that a type is not reduced to a single element. In rings,
this is equivalent to `0 ≠ 1`. In vector spaces, this is equivalent to positive dimension. -/
class Nontrivial (α : Type _) : Prop where
  /-- In a nontrivial type, there exists a pair of distinct terms. -/
  exists_pair_ne : ∃ x y : α, x ≠ y
#align nontrivial Nontrivial

theorem nontrivial_iff : Nontrivial α ↔ ∃ x y : α, x ≠ y :=
  ⟨fun h ↦ h.exists_pair_ne, fun h ↦ ⟨h⟩⟩
#align nontrivial_iff nontrivial_iff

theorem exists_pair_ne (α : Type _) [Nontrivial α] : ∃ x y : α, x ≠ y :=
  Nontrivial.exists_pair_ne
#align exists_pair_ne exists_pair_ne

-- See Note [decidable namespace]
protected theorem Decidable.exists_ne [Nontrivial α] [DecidableEq α] (x : α) : ∃ y, y ≠ x := by
  rcases exists_pair_ne α with ⟨y, y', h⟩
  by_cases hx:x = y
  · rw [← hx] at h
    exact ⟨y', h.symm⟩
  · exact ⟨y, Ne.symm hx⟩
#align decidable.exists_ne Decidable.exists_ne


theorem exists_ne [Nontrivial α] (x : α) : ∃ y, y ≠ x := by
  letI := Classical.decEq α; exact Decidable.exists_ne x
#align exists_ne exists_ne

-- `x` and `y` are explicit here, as they are often needed to guide typechecking of `h`.
theorem nontrivial_of_ne (x y : α) (h : x ≠ y) : Nontrivial α :=
  ⟨⟨x, y, h⟩⟩
#align nontrivial_of_ne nontrivial_of_ne

-- `x` and `y` are explicit here, as they are often needed to guide typechecking of `h`.
theorem nontrivial_of_lt [Preorder α] (x y : α) (h : x < y) : Nontrivial α :=
  ⟨⟨x, y, ne_of_lt h⟩⟩
#align nontrivial_of_lt nontrivial_of_lt

theorem exists_pair_lt (α : Type _) [Nontrivial α] [LinearOrder α] : ∃ x y : α, x < y := by
  rcases exists_pair_ne α with ⟨x, y, hxy⟩
  cases lt_or_gt_of_ne hxy <;> exact ⟨_, _, ‹_›⟩
#align exists_pair_lt exists_pair_lt

theorem nontrivial_iff_lt [LinearOrder α] : Nontrivial α ↔ ∃ x y : α, x < y :=
  ⟨fun h ↦ @exists_pair_lt α h _, fun ⟨x, y, h⟩ ↦ nontrivial_of_lt x y h⟩
#align nontrivial_iff_lt nontrivial_iff_lt

theorem nontrivial_iff_exists_ne (x : α) : Nontrivial α ↔ ∃ y, y ≠ x :=
  ⟨fun h ↦ @exists_ne α h x, fun ⟨_, hy⟩ ↦ nontrivial_of_ne _ _ hy⟩
#align nontrivial_iff_exists_ne nontrivial_iff_exists_ne

theorem Subtype.nontrivial_iff_exists_ne (p : α → Prop) (x : Subtype p) :
    Nontrivial (Subtype p) ↔ ∃ (y : α) (_ : p y), y ≠ x := by
  simp only [_root_.nontrivial_iff_exists_ne x, Subtype.exists, Ne.def, Subtype.ext_iff]
#align subtype.nontrivial_iff_exists_ne Subtype.nontrivial_iff_exists_ne

instance : Nontrivial Prop :=
  ⟨⟨True, False, true_ne_false⟩⟩

/-- See Note [lower instance priority]

Note that since this and `nonempty_of_inhabited` are the most "obvious" way to find a nonempty
instance if no direct instance can be found, we give this a higher priority than the usual `100`.
-/
instance (priority := 500) Nontrivial.to_nonempty [Nontrivial α] : Nonempty α :=
  let ⟨x, _⟩ := _root_.exists_pair_ne α
  ⟨x⟩

/-- An inhabited type is either nontrivial, or has a unique element. -/
noncomputable def nontrivialPSumUnique (α : Type _) [Inhabited α] :
    PSum (Nontrivial α) (Unique α) :=
  if h : Nontrivial α then PSum.inl h
  else
    PSum.inr
      { default := default,
        uniq := fun x : α ↦ by
          by_contra H
          exact h ⟨_, _, H⟩ }
#align nontrivial_psum_unique nontrivialPSumUnique

theorem subsingleton_iff : Subsingleton α ↔ ∀ x y : α, x = y :=
  ⟨by
    intro h
    exact Subsingleton.elim, fun h ↦ ⟨h⟩⟩
#align subsingleton_iff subsingleton_iff

theorem not_nontrivial_iff_subsingleton : ¬Nontrivial α ↔ Subsingleton α := by
<<<<<<< HEAD
  simp only [nontrivial_iff, subsingleton_iff, not_exists, Ne.def, _root_.not_not]
=======
  simp only [nontrivial_iff, subsingleton_iff, not_exists, Ne.def, not_not]
>>>>>>> cf412e37
#align not_nontrivial_iff_subsingleton not_nontrivial_iff_subsingleton

theorem not_nontrivial (α) [Subsingleton α] : ¬Nontrivial α :=
  fun ⟨⟨x, y, h⟩⟩ ↦ h <| Subsingleton.elim x y
#align not_nontrivial not_nontrivial

theorem not_subsingleton (α) [Nontrivial α] : ¬Subsingleton α :=
  fun _ => not_nontrivial _ ‹_›
#align not_subsingleton not_subsingleton

/-- A type is either a subsingleton or nontrivial. -/
theorem subsingleton_or_nontrivial (α : Type _) : Subsingleton α ∨ Nontrivial α := by
  rw [← not_nontrivial_iff_subsingleton, or_comm]
  exact Classical.em _
#align subsingleton_or_nontrivial subsingleton_or_nontrivial

theorem false_of_nontrivial_of_subsingleton (α : Type _) [Nontrivial α] [Subsingleton α] : False :=
  not_nontrivial _ ‹_›
#align false_of_nontrivial_of_subsingleton false_of_nontrivial_of_subsingleton

instance Option.nontrivial [Nonempty α] : Nontrivial (Option α) := by
  inhabit α
  exact ⟨none, some default, fun .⟩

/-- Pushforward a `nontrivial` instance along an injective function. -/
protected theorem Function.Injective.nontrivial [Nontrivial α] {f : α → β}
    (hf : Function.Injective f) : Nontrivial β :=
  let ⟨x, y, h⟩ := exists_pair_ne α
  ⟨⟨f x, f y, hf.ne h⟩⟩
#align function.injective.nontrivial Function.Injective.nontrivial

/-- Pullback a `nontrivial` instance along a surjective function. -/
protected theorem Function.Surjective.nontrivial [Nontrivial β] {f : α → β}
    (hf : Function.Surjective f) : Nontrivial α := by
  rcases exists_pair_ne β with ⟨x, y, h⟩
  rcases hf x with ⟨x', hx'⟩
  rcases hf y with ⟨y', hy'⟩
  have : x' ≠ y' := by
    refine fun H ↦ h ?_
    rw [← hx', ← hy', H]
  exact ⟨⟨x', y', this⟩⟩
#align function.surjective.nontrivial Function.Surjective.nontrivial

/-- An injective function from a nontrivial type has an argument at
which it does not take a given value. -/
protected theorem Function.Injective.exists_ne [Nontrivial α] {f : α → β}
    (hf : Function.Injective f) (y : β) : ∃ x, f x ≠ y := by
  rcases exists_pair_ne α with ⟨x₁, x₂, hx⟩
  by_cases h:f x₂ = y
  · exact ⟨x₁, (hf.ne_iff' h).2 hx⟩
  · exact ⟨x₂, h⟩
#align function.injective.exists_ne Function.Injective.exists_ne


instance nontrivial_prod_right [Nonempty α] [Nontrivial β] : Nontrivial (α × β) :=
  Prod.snd_surjective.nontrivial

instance nontrivial_prod_left [Nontrivial α] [Nonempty β] : Nontrivial (α × β) :=
  Prod.fst_surjective.nontrivial

namespace Pi

variable {I : Type _} {f : I → Type _}

/-- A pi type is nontrivial if it's nonempty everywhere and nontrivial somewhere. -/
theorem nontrivial_at (i' : I) [inst : ∀ i, Nonempty (f i)] [Nontrivial (f i')] :
    Nontrivial (∀ i : I, f i) := by
  letI := Classical.decEq (∀ i : I, f i)
  exact (Function.update_injective (fun i ↦ Classical.choice (inst i)) i').nontrivial
#align pi.nontrivial_at Pi.nontrivial_at

/-- As a convenience, provide an instance automatically if `(f default)` is nontrivial.

If a different index has the non-trivial type, then use `haveI := nontrivial_at that_index`.
-/
instance nontrivial [Inhabited I] [∀ i, Nonempty (f i)] [Nontrivial (f default)] :
    Nontrivial (∀ i : I, f i) :=
  nontrivial_at default

end Pi

instance Function.nontrivial [h : Nonempty α] [Nontrivial β] : Nontrivial (α → β) :=
  h.elim fun a ↦ Pi.nontrivial_at a

protected theorem Subsingleton.le [Preorder α] [Subsingleton α] (x y : α) : x ≤ y :=
  le_of_eq (Subsingleton.elim x y)
#align subsingleton.le Subsingleton.le

namespace Bool

instance : Nontrivial Bool :=
  ⟨⟨true, false, fun .⟩⟩

end Bool<|MERGE_RESOLUTION|>--- conflicted
+++ resolved
@@ -116,11 +116,7 @@
 #align subsingleton_iff subsingleton_iff
 
 theorem not_nontrivial_iff_subsingleton : ¬Nontrivial α ↔ Subsingleton α := by
-<<<<<<< HEAD
-  simp only [nontrivial_iff, subsingleton_iff, not_exists, Ne.def, _root_.not_not]
-=======
   simp only [nontrivial_iff, subsingleton_iff, not_exists, Ne.def, not_not]
->>>>>>> cf412e37
 #align not_nontrivial_iff_subsingleton not_nontrivial_iff_subsingleton
 
 theorem not_nontrivial (α) [Subsingleton α] : ¬Nontrivial α :=
