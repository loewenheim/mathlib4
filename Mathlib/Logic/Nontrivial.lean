--- conflicted
+++ resolved
@@ -3,11 +3,7 @@
 Released under Apache 2.0 license as described in the file LICENSE.
 Authors: Sébastien Gouëzel
 -/
-<<<<<<< HEAD
-import Mathlib.Data.Prod
-=======
 import Mathlib.Data.Prod.Basic
->>>>>>> 63c7bb14
 import Mathlib.Data.Subtype
 import Mathlib.Logic.Function.Basic
 import Mathlib.Logic.Unique
@@ -45,19 +41,11 @@
   by_cases hx:x = y
   · rw [← hx] at h
     exact ⟨y', h.symm⟩
-<<<<<<< HEAD
-
-=======
->>>>>>> 63c7bb14
   · exact ⟨y, Ne.symm hx⟩
 
 
 theorem exists_ne [Nontrivial α] (x : α) : ∃ y, y ≠ x := by
-<<<<<<< HEAD
-  letI := Classical.decEq α <;> exact Decidable.exists_ne x
-=======
   letI := Classical.decEq α; exact Decidable.exists_ne x
->>>>>>> 63c7bb14
 
 -- `x` and `y` are explicit here, as they are often needed to guide typechecking of `h`.
 theorem nontrivial_of_ne (x y : α) (h : x ≠ y) : Nontrivial α :=
