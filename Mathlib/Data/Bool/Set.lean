/-
Copyright (c) 2021 Yury G. Kudryashov. All rights reserved.
Released under Apache 2.0 license as described in the file LICENSE.
Authors: Yury G. Kudryashov

! This file was ported from Lean 3 source module data.bool.set
! leanprover-community/mathlib commit cf9386b56953fb40904843af98b7a80757bbe7f9
! Please do not edit these lines, except to modify the commit id
! if you have ported upstream changes.
-/
import Mathlib.Data.Bool.Basic
import Mathlib.Data.Set.Image

/-!
# Booleans and set operations

This file contains two trivial lemmas about `Bool`, `Set.univ`, and `Set.range`.
-/


open Set

namespace Bool

@[simp]
theorem univ_eq : (univ : Set Bool) = {false, true} :=
  (eq_univ_of_forall Bool.dichotomy).symm
#align bool.univ_eq Bool.univ_eq

@[simp]
theorem range_eq {α : Type _} (f : Bool → α) : range f = {f false, f true} := by
  rw [← image_univ, univ_eq, image_pair]
#align bool.range_eq Bool.range_eq

<<<<<<< HEAD
@[simp] theorem compl_singleton_true : ({true}ᶜ : Set Bool) = {false} :=
  Set.ext fun _ => iff_of_eq (not_eq_true _)

@[simp] theorem compl_singleton_false : ({false}ᶜ : Set Bool) = {true} :=
  Set.ext fun _ => iff_of_eq (not_eq_false _)
=======
@[simp] theorem compl_singleton (b : Bool) : ({b}ᶜ : Set Bool) = {!b} :=
  Set.ext fun _ => eq_not_iff.symm
>>>>>>> 2ab482ef

end Bool<|MERGE_RESOLUTION|>--- conflicted
+++ resolved
@@ -32,15 +32,7 @@
   rw [← image_univ, univ_eq, image_pair]
 #align bool.range_eq Bool.range_eq
 
-<<<<<<< HEAD
-@[simp] theorem compl_singleton_true : ({true}ᶜ : Set Bool) = {false} :=
-  Set.ext fun _ => iff_of_eq (not_eq_true _)
-
-@[simp] theorem compl_singleton_false : ({false}ᶜ : Set Bool) = {true} :=
-  Set.ext fun _ => iff_of_eq (not_eq_false _)
-=======
 @[simp] theorem compl_singleton (b : Bool) : ({b}ᶜ : Set Bool) = {!b} :=
   Set.ext fun _ => eq_not_iff.symm
->>>>>>> 2ab482ef
 
 end Bool