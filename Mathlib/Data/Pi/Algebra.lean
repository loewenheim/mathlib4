/-
Copyright (c) 2020 Eric Wieser. All rights reserved.
Released under Apache 2.0 license as described in the file LICENSE.
Authors: Simon Hudon, Patrick Massot, Eric Wieser
Ported by: Jon Eugster

! This file was ported from Lean 3 source module data.pi.algebra
! leanprover-community/mathlib commit 70d50ecfd4900dd6d328da39ab7ebd516abe4025
! Please do not edit these lines, except to modify the commit id
! if you have ported upstream changes.
-/
import Mathlib.Algebra.Group.Defs
import Mathlib.Data.Prod.Basic
import Mathlib.Logic.Unique
import Mathlib.Data.Sum.Basic
import Mathlib.Tactic.Classical

/-!
# Instances and theorems on pi types

This file provides basic definitions and notation instances for Pi types.

Instances of more sophisticated classes are defined in `Pi.lean` files elsewhere.
-/

open Function

universe u v₁ v₂ v₃

variable {I : Type u}

-- The indexing type
variable {α β γ : Type _}

-- The families of types already equipped with instances
variable {f : I → Type v₁} {g : I → Type v₂} {h : I → Type v₃}

variable (x y : ∀ i, f i) (i : I)

namespace Pi

/-! `1`, `0`, `+`, `*`, `+ᵥ`, `•`, `^`, `-`, `⁻¹`, and `/` are defined pointwise. -/

@[to_additive]
instance instOne [∀ i, One <| f i] : One (∀ i : I, f i) :=
  ⟨fun _ => 1⟩

#align pi.has_one Pi.instOne
#align pi.has_zero Pi.instZero

@[to_additive (attr := simp)]
theorem one_apply [∀ i, One <| f i] : (1 : ∀ i, f i) i = 1 :=
  rfl

@[to_additive]
theorem one_def [∀ i, One <| f i] : (1 : ∀ i, f i) = fun _ => 1 :=
  rfl

@[to_additive (attr := simp)]
theorem const_one [One β] : const α (1 : β) = 1 :=
  rfl

@[to_additive (attr := simp)]
theorem one_comp [One γ] (x : α → β) : (1 : β → γ) ∘ x = 1 :=
  rfl

@[to_additive (attr := simp)]
theorem comp_one [One β] (x : β → γ) : x ∘ (1 : α → β) = const α (x 1) :=
  rfl

@[to_additive]
instance instMul [∀ i, Mul <| f i] : Mul (∀ i : I, f i) :=
  ⟨fun f g i => f i * g i⟩

#align pi.has_mul Pi.instMul
#align pi.has_add Pi.instAdd

@[to_additive (attr := simp)]
theorem mul_apply [∀ i, Mul <| f i] : (x * y) i = x i * y i :=
  rfl

@[to_additive]
theorem mul_def [∀ i, Mul <| f i] : x * y = fun i => x i * y i :=
  rfl

@[to_additive (attr := simp)]
theorem const_mul [Mul β] (a b : β) : const α a * const α b = const α (a * b) :=
  rfl

@[to_additive]
theorem mul_comp [Mul γ] (x y : β → γ) (z : α → β) : (x * y) ∘ z = x ∘ z * y ∘ z :=
  rfl

@[to_additive]
instance instSMul [∀ i, SMul α <| f i] : SMul α (∀ i : I, f i) :=
  ⟨fun s x => fun i => s • x i⟩

#align pi.has_smul Pi.instSMul
#align pi.has_vadd Pi.instVAdd

@[to_additive instSMul]
instance instPow [∀ i, Pow (f i) β] : Pow (∀ i, f i) β :=
  ⟨fun x b i => x i ^ b⟩

<<<<<<< HEAD
@[to_additive (attr := simp, to_additive) (reorder := 5)]
theorem pow_apply [∀ i, Pow (f i) β] (x : ∀ i, f i) (b : β) (i : I) : (x ^ b) i = x i ^ b :=
  rfl

@[to_additive (attr := to_additive) (reorder := 5)]
theorem pow_def [∀ i, Pow (f i) β] (x : ∀ i, f i) (b : β) : x ^ b = fun i => x i ^ b :=
  rfl

-- `to_additive` generates bad output if we take `Pow α β`.
@[to_additive (attr := simp, to_additive) (reorder := 5) smul_const]
theorem const_pow [Pow β α] (b : β) (a : α) : const I b ^ a = const I (b ^ a) :=
  rfl

@[to_additive (attr := to_additive) (reorder := 6)]
=======
@[to_additive (attr := simp) (reorder := 5) smul_apply]
theorem pow_apply [∀ i, Pow (f i) β] (x : ∀ i, f i) (b : β) (i : I) : (x ^ b) i = x i ^ b :=
  rfl

@[to_additive (reorder := 5) smul_def]
theorem pow_def [∀ i, Pow (f i) β] (x : ∀ i, f i) (b : β) : x ^ b = fun i => x i ^ b :=
  rfl

@[to_additive (attr := simp) (reorder := 2 5) smul_const]
theorem const_pow [Pow α β] (a : α) (b : β) : const I a ^ b = const I (a ^ b) :=
  rfl

@[to_additive (reorder := 6) smul_comp]
>>>>>>> 4c7fd352
theorem pow_comp [Pow γ α] (x : β → γ) (a : α) (y : I → β) : (x ^ a) ∘ y = x ∘ y ^ a :=
  rfl

/-!
Porting note: `bit0` and `bit1` are deprecated. This section can be removed entirely
(without replacement?).
-/
section deprecated

set_option linter.deprecated false

@[simp, deprecated]
theorem bit0_apply [∀ i, Add <| f i] : (bit0 x) i = bit0 (x i) :=
  rfl

@[simp, deprecated]
theorem bit1_apply [∀ i, Add <| f i] [∀ i, One <| f i] : (bit1 x) i = bit1 (x i) :=
  rfl

end deprecated

@[to_additive]
instance instInv [∀ i, Inv <| f i] : Inv (∀ i : I, f i) :=
  ⟨fun f i => (f i)⁻¹⟩

#align pi.has_inv Pi.instInv
#align pi.has_neg Pi.instNeg

@[to_additive (attr := simp)]
theorem inv_apply [∀ i, Inv <| f i] : x⁻¹ i = (x i)⁻¹ :=
  rfl

@[to_additive]
theorem inv_def [∀ i, Inv <| f i] : x⁻¹ = fun i => (x i)⁻¹ :=
  rfl

@[to_additive]
theorem const_inv [Inv β] (a : β) : (const α a)⁻¹ = const α a⁻¹ :=
  rfl

@[to_additive]
theorem inv_comp [Inv γ] (x : β → γ) (y : α → β) : x⁻¹ ∘ y = (x ∘ y)⁻¹ :=
  rfl

@[to_additive]
instance instDiv [∀ i, Div <| f i] : Div (∀ i : I, f i) :=
  ⟨fun f g i => f i / g i⟩

#align pi.has_div Pi.instDiv
#align pi.has_sub Pi.instSub

@[to_additive (attr := simp)]
theorem div_apply [∀ i, Div <| f i] : (x / y) i = x i / y i :=
  rfl

@[to_additive]
theorem div_def [∀ i, Div <| f i] : x / y = fun i => x i / y i :=
  rfl

@[to_additive]
theorem div_comp [Div γ] (x y : β → γ) (z : α → β) : (x / y) ∘ z = x ∘ z / y ∘ z :=
  rfl

@[to_additive (attr := simp)]
theorem const_div [Div β] (a b : β) : const α a / const α b = const α (a / b) :=
  rfl

section

variable [DecidableEq I]

variable [∀ i, One (f i)] [∀ i, One (g i)] [∀ i, One (h i)]

/-- The function supported at `i`, with value `x` there, and `1` elsewhere. -/
@[to_additive "The function supported at `i`, with value `x` there, and `0` elsewhere."]
def mulSingle (i : I) (x : f i) : ∀ (j : I), f j :=
  Function.update 1 i x

#align pi.mul_single Pi.mulSingle
#align pi.single Pi.single

@[to_additive (attr := simp)]
theorem mulSingle_eq_same (i : I) (x : f i) : mulSingle i x i = x :=
  Function.update_same i x _

#align pi.mul_single_eq_same Pi.mulSingle_eq_same
#align pi.single_eq_same Pi.single_eq_same

@[to_additive (attr := simp)]
theorem mulSingle_eq_of_ne {i i' : I} (h : i' ≠ i) (x : f i) : mulSingle i x i' = 1 :=
  Function.update_noteq h x _

#align pi.mul_single_eq_of_ne Pi.mulSingle_eq_of_ne
#align pi.single_eq_of_ne Pi.single_eq_of_ne

/-- Abbreviation for `mulSingle_eq_of_ne h.symm`, for ease of use by `simp`. -/
@[to_additive (attr := simp)
  "Abbreviation for `single_eq_of_ne h.symm`, for ease of use by `simp`."]
theorem mulSingle_eq_of_ne' {i i' : I} (h : i ≠ i') (x : f i) : mulSingle i x i' = 1 :=
  mulSingle_eq_of_ne h.symm x

#align pi.mul_single_eq_of_ne' Pi.mulSingle_eq_of_ne'
#align pi.single_eq_of_ne' Pi.single_eq_of_ne'

@[to_additive (attr := simp)]
theorem mulSingle_one (i : I) : mulSingle i (1 : f i) = 1 :=
  Function.update_eq_self _ _

#align pi.mul_single_one Pi.mulSingle_one
#align pi.single_zero Pi.single_zero

-- Porting notes:
-- 1) Why do I have to specify the type of `mulSingle i x` explicitly?
-- 2) Why do I have to specify the type of `(1 : I → β)`?
-- 3) Removed `{β : Sort _}` as `[One β]` converts it to a type anyways.
/-- On non-dependent functions, `Pi.mulSingle` can be expressed as an `ite` -/
@[to_additive "On non-dependent functions, `Pi.single` can be expressed as an `ite`"]
theorem mulSingle_apply [One β] (i : I) (x : β) (i' : I) :
    (mulSingle i x : I → β) i' = if i' = i then x else 1 :=
  Function.update_apply (1 : I → β) i x i'

#align pi.mul_single_apply Pi.mulSingle_apply
#align pi.single_apply Pi.single_apply

-- Porting notes : Same as above.
/-- On non-dependent functions, `Pi.mulSingle` is symmetric in the two indices. -/
@[to_additive "On non-dependent functions, `Pi.single` is symmetric in the two indices."]
theorem mulSingle_comm [One β] (i : I) (x : β) (i' : I) :
    (mulSingle i x : I → β) i' = (mulSingle i' x : I → β) i := by
  simp [mulSingle_apply, eq_comm]

#align pi.mul_single_comm Pi.mulSingle_comm
#align pi.single_comm Pi.single_comm

@[to_additive]
theorem apply_mulSingle (f' : ∀ i, f i → g i) (hf' : ∀ i, f' i 1 = 1) (i : I) (x : f i) (j : I) :
    f' j (mulSingle i x j) = mulSingle i (f' i x) j := by
  simpa only [Pi.one_apply, hf', mulSingle] using Function.apply_update f' 1 i x j

#align pi.apply_mul_single Pi.apply_mulSingle
#align pi.apply_single Pi.apply_single

@[to_additive apply_single₂]
theorem apply_mulSingle₂ (f' : ∀ i, f i → g i → h i) (hf' : ∀ i, f' i 1 1 = 1) (i : I)
    (x : f i) (y : g i) (j : I) :
    f' j (mulSingle i x j) (mulSingle i y j) = mulSingle i (f' i x y) j := by
  by_cases h : j = i
  · subst h
    simp only [mulSingle_eq_same]
  · simp only [mulSingle_eq_of_ne h, hf']

#align pi.apply_mul_single₂ Pi.apply_mulSingle₂
#align pi.apply_single₂ Pi.apply_single₂

@[to_additive]
theorem mulSingle_op {g : I → Type _} [∀ i, One (g i)] (op : ∀ i, f i → g i)
    (h : ∀ i, op i 1 = 1) (i : I) (x : f i) :
    mulSingle i (op i x) = fun j => op j (mulSingle i x j) :=
  Eq.symm <| funext <| apply_mulSingle op h i x

#align pi.mul_single_op Pi.mulSingle_op
#align pi.single_op Pi.single_op

@[to_additive]
theorem mulSingle_op₂ {g₁ g₂ : I → Type _} [∀ i, One (g₁ i)] [∀ i, One (g₂ i)]
    (op : ∀ i, g₁ i → g₂ i → f i) (h : ∀ i, op i 1 1 = 1) (i : I) (x₁ : g₁ i) (x₂ : g₂ i) :
    mulSingle i (op i x₁ x₂) = fun j => op j (mulSingle i x₁ j) (mulSingle i x₂ j) :=
  Eq.symm <| funext <| apply_mulSingle₂ op h i x₁ x₂

#align pi.mul_single_op₂ Pi.mulSingle_op₂
#align pi.single_op₂ Pi.single_op₂

variable (f)

@[to_additive]
theorem mulSingle_injective (i : I) : Function.Injective (mulSingle i : f i → ∀ i, f i) :=
  Function.update_injective _ i

#align pi.mul_single_injective Pi.mulSingle_injective
#align pi.single_injective Pi.single_injective

@[to_additive (attr := simp)]
theorem mulSingle_inj (i : I) {x y : f i} : mulSingle i x = mulSingle i y ↔ x = y :=
  (Pi.mulSingle_injective _ _).eq_iff

#align pi.mul_single_inj Pi.mulSingle_inj
#align pi.single_inj Pi.single_inj

end

/-- The mapping into a product type built from maps into each component. -/
@[simp]
protected def prod (f' : ∀ i, f i) (g' : ∀ i, g i) (i : I) : f i × g i :=
  (f' i, g' i)

-- Porting note : simp now unfolds the lhs, so we are not marking these as simp.
-- @[simp]
theorem prod_fst_snd : Pi.prod (Prod.fst : α × β → α) (Prod.snd : α × β → β) = id :=
  funext fun _ => Prod.mk.eta

-- Porting note : simp now unfolds the lhs, so we are not marking these as simp.
-- @[simp]
theorem prod_snd_fst : Pi.prod (Prod.snd : α × β → β) (Prod.fst : α × β → α) = Prod.swap :=
  rfl

end Pi

namespace Function

section Extend

@[to_additive]
theorem extend_one [One γ] (f : α → β) : Function.extend f (1 : α → γ) (1 : β → γ) = 1 :=
  funext fun _ => by apply ite_self

@[to_additive]
theorem extend_mul [Mul γ] (f : α → β) (g₁ g₂ : α → γ) (e₁ e₂ : β → γ):
    Function.extend f (g₁ * g₂) (e₁ * e₂) = Function.extend f g₁ e₁ * Function.extend f g₂ e₂ := by
  classical
  funext x
  simp only [not_exists, extend_def, Pi.mul_apply, apply_dite₂, dite_eq_ite, ite_self]
-- Porting note: The Lean3 statement was
-- `funext $ λ _, by convert (apply_dite2 (*) _ _ _ _ _).symm`
-- which converts to
-- `funext fun _ => by convert (apply_dite₂ (· * ·) _ _ _ _ _).symm`
-- However this does not work, and we're not sure why.

@[to_additive]
theorem extend_inv [Inv γ] (f : α → β) (g : α → γ) (e : β → γ) :
    Function.extend f g⁻¹ e⁻¹ = (Function.extend f g e)⁻¹ := by
  classical
  funext x
  simp only [not_exists, extend_def, Pi.inv_apply, apply_dite Inv.inv]
-- Porting note: The Lean3 statement was
-- `funext $ λ _, by convert (apply_dite has_inv.inv _ _ _).symm`
-- which converts to
-- `funext fun _ => by convert (apply_dite Inv.inv _ _ _).symm`
-- However this does not work, and we're not sure why.

@[to_additive]
theorem extend_div [Div γ] (f : α → β) (g₁ g₂ : α → γ) (e₁ e₂ : β → γ) :
    Function.extend f (g₁ / g₂) (e₁ / e₂) = Function.extend f g₁ e₁ / Function.extend f g₂ e₂ := by
  classical
  funext x
  simp [Function.extend_def, apply_dite₂]
-- Porting note: The Lean3 statement was
-- `funext $ λ _, by convert (apply_dite2 (/) _ _ _ _ _).symm`
-- which converts to
-- `funext fun _ => by convert (apply_dite₂ (· / ·) _ _ _ _ _).symm`
-- However this does not work, and we're not sure why.

end Extend

theorem surjective_pi_map {F : ∀ i, f i → g i} (hF : ∀ i, Surjective (F i)) :
    Surjective fun x : ∀ i, f i => fun i => F i (x i) := fun y =>
  ⟨fun i => (hF i (y i)).choose, funext fun i => (hF i (y i)).choose_spec⟩

theorem injective_pi_map {F : ∀ i, f i → g i} (hF : ∀ i, Injective (F i)) :
    Injective fun x : ∀ i, f i => fun i => F i (x i) :=
  fun _ _ h => funext fun i => hF i <| (congr_fun h i : _)

theorem bijective_pi_map {F : ∀ i, f i → g i} (hF : ∀ i, Bijective (F i)) :
    Bijective fun x : ∀ i, f i => fun i => F i (x i) :=
  ⟨injective_pi_map fun i => (hF i).injective, surjective_pi_map fun i => (hF i).surjective⟩

end Function

/-- If the one function is surjective, the codomain is trivial. -/
@[to_additive "If the zero function is surjective, the codomain is trivial."]
def uniqueOfSurjectiveOne (α : Type _) {β : Type _} [One β] (h : Function.Surjective (1 : α → β)) :
    Unique β :=
  h.uniqueOfSurjectiveConst α (1 : β)

@[to_additive]
theorem Subsingleton.pi_mulSingle_eq {α : Type _} [DecidableEq I] [Subsingleton I] [One α]
    (i : I) (x : α) : Pi.mulSingle i x = fun _ => x :=
  funext fun j => by rw [Subsingleton.elim j i, Pi.mulSingle_eq_same]

#align subsingleton.pi_mul_single_eq Subsingleton.pi_mulSingle_eq
#align subsingleton.pi_single_eq Subsingleton.pi_single_eq

namespace Sum

variable (a a' : α → γ) (b b' : β → γ)

@[to_additive (attr := simp)]
theorem elim_one_one [One γ] : Sum.elim (1 : α → γ) (1 : β → γ) = 1 :=
  Sum.elim_const_const 1

@[to_additive (attr := simp)]
theorem elim_mulSingle_one [DecidableEq α] [DecidableEq β] [One γ] (i : α) (c : γ) :
    Sum.elim (Pi.mulSingle i c) (1 : β → γ) = Pi.mulSingle (Sum.inl i) c := by
  simp only [Pi.mulSingle, Sum.elim_update_left, elim_one_one]

@[to_additive (attr := simp)]
theorem elim_one_mulSingle [DecidableEq α] [DecidableEq β] [One γ] (i : β) (c : γ) :
    Sum.elim (1 : α → γ) (Pi.mulSingle i c) = Pi.mulSingle (Sum.inr i) c := by
  simp only [Pi.mulSingle, Sum.elim_update_right, elim_one_one]

#align sum.elim_mul_single_one Sum.elim_mulSingle_one
#align sum.elim_one_mul_single Sum.elim_one_mulSingle
#align sum.elim_single_zero Sum.elim_single_zero
#align sum.elim_zero_single Sum.elim_zero_single

@[to_additive]
theorem elim_inv_inv [Inv γ] : Sum.elim a⁻¹ b⁻¹ = (Sum.elim a b)⁻¹ :=
  (Sum.comp_elim Inv.inv a b).symm

@[to_additive]
theorem elim_mul_mul [Mul γ] : Sum.elim (a * a') (b * b') = Sum.elim a b * Sum.elim a' b' := by
  ext x
  cases x <;> rfl

@[to_additive]
theorem elim_div_div [Div γ] : Sum.elim (a / a') (b / b') = Sum.elim a b / Sum.elim a' b' := by
  ext x
  cases x <;> rfl

end Sum<|MERGE_RESOLUTION|>--- conflicted
+++ resolved
@@ -102,36 +102,19 @@
 instance instPow [∀ i, Pow (f i) β] : Pow (∀ i, f i) β :=
   ⟨fun x b i => x i ^ b⟩
 
-<<<<<<< HEAD
-@[to_additive (attr := simp, to_additive) (reorder := 5)]
+@[to_additive (attr := simp, to_additive) (reorder := 5) smul_apply]
 theorem pow_apply [∀ i, Pow (f i) β] (x : ∀ i, f i) (b : β) (i : I) : (x ^ b) i = x i ^ b :=
   rfl
 
-@[to_additive (attr := to_additive) (reorder := 5)]
+@[to_additive (attr := to_additive) (reorder := 5) smul_def]
 theorem pow_def [∀ i, Pow (f i) β] (x : ∀ i, f i) (b : β) : x ^ b = fun i => x i ^ b :=
   rfl
 
--- `to_additive` generates bad output if we take `Pow α β`.
-@[to_additive (attr := simp, to_additive) (reorder := 5) smul_const]
-theorem const_pow [Pow β α] (b : β) (a : α) : const I b ^ a = const I (b ^ a) :=
-  rfl
-
-@[to_additive (attr := to_additive) (reorder := 6)]
-=======
-@[to_additive (attr := simp) (reorder := 5) smul_apply]
-theorem pow_apply [∀ i, Pow (f i) β] (x : ∀ i, f i) (b : β) (i : I) : (x ^ b) i = x i ^ b :=
-  rfl
-
-@[to_additive (reorder := 5) smul_def]
-theorem pow_def [∀ i, Pow (f i) β] (x : ∀ i, f i) (b : β) : x ^ b = fun i => x i ^ b :=
-  rfl
-
-@[to_additive (attr := simp) (reorder := 2 5) smul_const]
+@[to_additive (attr := simp, to_additive) (reorder := 2 5) smul_const]
 theorem const_pow [Pow α β] (a : α) (b : β) : const I a ^ b = const I (a ^ b) :=
   rfl
 
-@[to_additive (reorder := 6) smul_comp]
->>>>>>> 4c7fd352
+@[to_additive (attr := to_additive) (reorder := 6) smul_comp]
 theorem pow_comp [Pow γ α] (x : β → γ) (a : α) (y : I → β) : (x ^ a) ∘ y = x ∘ y ^ a :=
   rfl
 
