/-
Copyright (c) 2017 Johannes Hölzl. All rights reserved.
Released under Apache 2.0 license as described in the file LICENSE.
Authors: Johannes Hölzl, Mario Carneiro, Patrick Massot

! This file was ported from Lean 3 source module topology.constructions
! leanprover-community/mathlib commit f7fc89d5d5ff1db2d1242c7bb0e9062ce47ef47c
! Please do not edit these lines, except to modify the commit id
! if you have ported upstream changes.
-/
import Mathlib.Topology.Maps
import Mathlib.Topology.LocallyFinite
import Mathlib.Order.Filter.Pi

/-!
# Constructions of new topological spaces from old ones

This file constructs products, sums, subtypes and quotients of topological spaces
and sets up their basic theory, such as criteria for maps into or out of these
constructions to be continuous; descriptions of the open sets, neighborhood filters,
and generators of these constructions; and their behavior with respect to embeddings
and other specific classes of maps.

## Implementation note

The constructed topologies are defined using induced and coinduced topologies
along with the complete lattice structure on topologies. Their universal properties
(for example, a map `X → Y × Z` is continuous if and only if both projections
`X → Y`, `X → Z` are) follow easily using order-theoretic descriptions of
continuity. With more work we can also extract descriptions of the open sets,
neighborhood filters and so on.

## Tags

product, sum, disjoint union, subspace, quotient space

-/


noncomputable section

open Topology TopologicalSpace Set Filter Function Classical

universe u v

variable {α : Type u} {β : Type v} {γ δ ε ζ : Type _}

section Constructions

instance {p : α → Prop} [t : TopologicalSpace α] : TopologicalSpace (Subtype p) :=
  induced (↑) t

instance {r : α → α → Prop} [t : TopologicalSpace α] : TopologicalSpace (Quot r) :=
  coinduced (Quot.mk r) t

instance {s : Setoid α} [t : TopologicalSpace α] : TopologicalSpace (Quotient s) :=
  coinduced Quotient.mk' t

instance [t₁ : TopologicalSpace α] [t₂ : TopologicalSpace β] : TopologicalSpace (α × β) :=
  induced Prod.fst t₁ ⊓ induced Prod.snd t₂

instance [t₁ : TopologicalSpace α] [t₂ : TopologicalSpace β] : TopologicalSpace (α ⊕ β) :=
  coinduced Sum.inl t₁ ⊔ coinduced Sum.inr t₂

instance {β : α → Type v} [t₂ : ∀ a, TopologicalSpace (β a)] : TopologicalSpace (Sigma β) :=
  ⨆ a, coinduced (Sigma.mk a) (t₂ a)

instance Pi.topologicalSpace {β : α → Type v} [t₂ : (a : α) → TopologicalSpace (β a)] :
    TopologicalSpace ((a : α) → β a) :=
  ⨅ a, induced (fun f => f a) (t₂ a)
#align Pi.topological_space Pi.topologicalSpace

instance ULift.topologicalSpace [t : TopologicalSpace α] : TopologicalSpace (ULift.{v, u} α) :=
  t.induced ULift.down
#align ulift.topological_space ULift.topologicalSpace

/-!
### `Additive`, `Multiplicative`

The topology on those type synonyms is inherited without change.
-/


section

variable [TopologicalSpace α]

open Additive Multiplicative

instance : TopologicalSpace (Additive α) := ‹TopologicalSpace α›
instance : TopologicalSpace (Multiplicative α) := ‹TopologicalSpace α›

instance [DiscreteTopology α] : DiscreteTopology (Additive α) := ‹DiscreteTopology α›
instance [DiscreteTopology α] : DiscreteTopology (Multiplicative α) := ‹DiscreteTopology α›

theorem continuous_ofMul : Continuous (ofMul : α → Additive α) := continuous_id
#align continuous_of_mul continuous_ofMul

theorem continuous_toMul : Continuous (toMul : Additive α → α) := continuous_id
#align continuous_to_mul continuous_toMul

theorem continuous_ofAdd : Continuous (ofAdd : α → Multiplicative α) := continuous_id
#align continuous_of_add continuous_ofAdd

theorem continuous_toAdd : Continuous (toAdd : Multiplicative α → α) := continuous_id
#align continuous_to_add continuous_toAdd

theorem isOpenMap_ofMul : IsOpenMap (ofMul : α → Additive α) := IsOpenMap.id
#align is_open_map_of_mul isOpenMap_ofMul

theorem isOpenMap_toMul : IsOpenMap (toMul : Additive α → α) := IsOpenMap.id
#align is_open_map_to_mul isOpenMap_toMul

theorem isOpenMap_ofAdd : IsOpenMap (ofAdd : α → Multiplicative α) := IsOpenMap.id
#align is_open_map_of_add isOpenMap_ofAdd

theorem isOpenMap_toAdd : IsOpenMap (toAdd : Multiplicative α → α) := IsOpenMap.id
#align is_open_map_to_add isOpenMap_toAdd

theorem isClosedMap_ofMul : IsClosedMap (ofMul : α → Additive α) := IsClosedMap.id
#align is_closed_map_of_mul isClosedMap_ofMul

theorem isClosedMap_toMul : IsClosedMap (toMul : Additive α → α) := IsClosedMap.id
#align is_closed_map_to_mul isClosedMap_toMul

theorem isClosedMap_ofAdd : IsClosedMap (ofAdd : α → Multiplicative α) := IsClosedMap.id
#align is_closed_map_of_add isClosedMap_ofAdd

theorem isClosedMap_toAdd : IsClosedMap (toAdd : Multiplicative α → α) := IsClosedMap.id
#align is_closed_map_to_add isClosedMap_toAdd

theorem nhds_ofMul (a : α) : 𝓝 (ofMul a) = map ofMul (𝓝 a) := rfl
#align nhds_of_mul nhds_ofMul

theorem nhds_ofAdd (a : α) : 𝓝 (ofAdd a) = map ofAdd (𝓝 a) := rfl
#align nhds_of_add nhds_ofAdd

theorem nhds_toMul (a : Additive α) : 𝓝 (toMul a) = map toMul (𝓝 a) := rfl
#align nhds_to_mul nhds_toMul

theorem nhds_toAdd (a : Multiplicative α) : 𝓝 (toAdd a) = map toAdd (𝓝 a) := rfl
#align nhds_to_add nhds_toAdd

end

/-!
### Order dual

The topology on this type synonym is inherited without change.
-/


section

variable [TopologicalSpace α]

open OrderDual

instance : TopologicalSpace αᵒᵈ := ‹TopologicalSpace α›
instance [DiscreteTopology α] : DiscreteTopology αᵒᵈ := ‹DiscreteTopology α›

theorem continuous_toDual : Continuous (toDual : α → αᵒᵈ) := continuous_id
#align continuous_to_dual continuous_toDual

theorem continuous_ofDual : Continuous (ofDual : αᵒᵈ → α) := continuous_id
#align continuous_of_dual continuous_ofDual

theorem isOpenMap_toDual : IsOpenMap (toDual : α → αᵒᵈ) := IsOpenMap.id
#align is_open_map_to_dual isOpenMap_toDual

theorem isOpenMap_ofDual : IsOpenMap (ofDual : αᵒᵈ → α) := IsOpenMap.id
#align is_open_map_of_dual isOpenMap_ofDual

theorem isClosedMap_toDual : IsClosedMap (toDual : α → αᵒᵈ) := IsClosedMap.id
#align is_closed_map_to_dual isClosedMap_toDual

theorem isClosedMap_ofDual : IsClosedMap (ofDual : αᵒᵈ → α) := IsClosedMap.id
#align is_closed_map_of_dual isClosedMap_ofDual

theorem nhds_toDual (a : α) : 𝓝 (toDual a) = map toDual (𝓝 a) := rfl
#align nhds_to_dual nhds_toDual

theorem nhds_ofDual (a : α) : 𝓝 (ofDual a) = map ofDual (𝓝 a) := rfl
#align nhds_of_dual nhds_ofDual

end

theorem Quotient.preimage_mem_nhds [TopologicalSpace α] [s : Setoid α] {V : Set <| Quotient s}
    {a : α} (hs : V ∈ 𝓝 (Quotient.mk' a)) : Quotient.mk' ⁻¹' V ∈ 𝓝 a :=
  preimage_nhds_coinduced hs
#align quotient.preimage_mem_nhds Quotient.preimage_mem_nhds

/-- The image of a dense set under `quotient.mk` is a dense set. -/
theorem Dense.quotient [Setoid α] [TopologicalSpace α] {s : Set α} (H : Dense s) :
    Dense (Quotient.mk' '' s) :=
  Quotient.surjective_Quotient_mk''.denseRange.dense_image continuous_coinduced_rng H
#align dense.quotient Dense.quotient

/-- The composition of `quotient.mk` and a function with dense range has dense range. -/
theorem DenseRange.quotient [Setoid α] [TopologicalSpace α] {f : β → α} (hf : DenseRange f) :
    DenseRange (Quotient.mk' ∘ f) :=
  Quotient.surjective_Quotient_mk''.denseRange.comp hf continuous_coinduced_rng
#align dense_range.quotient DenseRange.quotient

instance {p : α → Prop} [TopologicalSpace α] [DiscreteTopology α] : DiscreteTopology (Subtype p) :=
  ⟨bot_unique fun s _ => ⟨(↑) '' s, isOpen_discrete _, preimage_image_eq _ Subtype.val_injective⟩⟩

instance Sum.discreteTopology [TopologicalSpace α] [TopologicalSpace β] [hα : DiscreteTopology α]
    [hβ : DiscreteTopology β] : DiscreteTopology (Sum α β) :=
  ⟨sup_eq_bot_iff.2 <| by simp [hα.eq_bot, hβ.eq_bot]⟩
#align sum.discrete_topology Sum.discreteTopology

instance Sigma.discreteTopology {β : α → Type v} [∀ a, TopologicalSpace (β a)]
    [h : ∀ a, DiscreteTopology (β a)] : DiscreteTopology (Sigma β) :=
  ⟨supᵢ_eq_bot.2 <| fun _ => by simp only [(h _).eq_bot, coinduced_bot]⟩
#align sigma.discrete_topology Sigma.discreteTopology

section Topα

variable [TopologicalSpace α]

/-
The 𝓝 filter and the subspace topology.
-/
theorem mem_nhds_subtype (s : Set α) (a : { x // x ∈ s }) (t : Set { x // x ∈ s }) :
    t ∈ 𝓝 a ↔ ∃ u ∈ 𝓝 (a : α), Subtype.val ⁻¹' u ⊆ t :=
  mem_nhds_induced _ a t
#align mem_nhds_subtype mem_nhds_subtype

theorem nhds_subtype (s : Set α) (a : { x // x ∈ s }) : 𝓝 a = comap (↑) (𝓝 (a : α)) :=
  nhds_induced _ a
#align nhds_subtype nhds_subtype

theorem nhdsWithin_subtype_eq_bot_iff {s t : Set α} {x : s} :
    𝓝[((↑) : s → α) ⁻¹' t] x = ⊥ ↔ 𝓝[t] (x : α) ⊓ 𝓟 s = ⊥ := by
  rw [inf_principal_eq_bot_iff_comap, nhdsWithin, nhdsWithin, comap_inf, comap_principal,
    nhds_induced]
#align nhds_within_subtype_eq_bot_iff nhdsWithin_subtype_eq_bot_iff

theorem nhds_ne_subtype_eq_bot_iff {S : Set α} {x : S} :
    𝓝[≠] x = ⊥ ↔ 𝓝[≠] (x : α) ⊓ 𝓟 S = ⊥ := by
  rw [← nhdsWithin_subtype_eq_bot_iff, preimage_compl, ← image_singleton,
    Subtype.coe_injective.preimage_image]
#align nhds_ne_subtype_eq_bot_iff nhds_ne_subtype_eq_bot_iff

theorem nhds_ne_subtype_neBot_iff {S : Set α} {x : S} :
    (𝓝[≠] x).NeBot ↔ (𝓝[≠] (x : α) ⊓ 𝓟 S).NeBot := by
  rw [neBot_iff, neBot_iff, not_iff_not, nhds_ne_subtype_eq_bot_iff]
#align nhds_ne_subtype_ne_bot_iff nhds_ne_subtype_neBot_iff

theorem discreteTopology_subtype_iff {S : Set α} : DiscreteTopology S ↔ ∀ x ∈ S, 𝓝[≠] x ⊓ 𝓟 S = ⊥ :=
  by simp_rw [discreteTopology_iff_nhds_ne, SetCoe.forall', nhds_ne_subtype_eq_bot_iff]
#align discrete_topology_subtype_iff discreteTopology_subtype_iff

end Topα

/-- A type synonym equiped with the topology whose open sets are the empty set and the sets with
finite complements. -/
def CofiniteTopology (α : Type _) :=
  α
#align cofinite_topology CofiniteTopology

namespace CofiniteTopology

/-- The identity equivalence between `α` and `cofinite_topology α`. -/
def of : α ≃ CofiniteTopology α :=
  Equiv.refl α
#align cofinite_topology.of CofiniteTopology.of

instance [Inhabited α] : Inhabited (CofiniteTopology α) where default := of default

instance : TopologicalSpace (CofiniteTopology α) where
  IsOpen s := s.Nonempty → Set.Finite (sᶜ)
  isOpen_univ := by simp
  isOpen_inter s t := by
    rintro hs ht ⟨x, hxs, hxt⟩
    rw [compl_inter]
    exact (hs ⟨x, hxs⟩).union (ht ⟨x, hxt⟩)
  isOpen_unionₛ := by
    rintro s h ⟨x, t, hts, hzt⟩
    rw [Set.compl_unionₛ]
    exact Set.Finite.interₛ (mem_image_of_mem _ hts) (h t hts ⟨x, hzt⟩)

theorem isOpen_iff {s : Set (CofiniteTopology α)} : IsOpen s ↔ s.Nonempty → sᶜ.Finite :=
  Iff.rfl
#align cofinite_topology.is_open_iff CofiniteTopology.isOpen_iff

theorem isOpen_iff' {s : Set (CofiniteTopology α)} : IsOpen s ↔ s = ∅ ∨ sᶜ.Finite := by
  simp only [isOpen_iff, nonempty_iff_ne_empty, or_iff_not_imp_left]
#align cofinite_topology.is_open_iff' CofiniteTopology.isOpen_iff'

theorem isClosed_iff {s : Set (CofiniteTopology α)} : IsClosed s ↔ s = univ ∨ s.Finite := by
  simp only [← isOpen_compl_iff, isOpen_iff', compl_compl, compl_empty_iff]
#align cofinite_topology.is_closed_iff CofiniteTopology.isClosed_iff

theorem nhds_eq (a : CofiniteTopology α) : 𝓝 a = pure a ⊔ cofinite := by
  ext U
  rw [mem_nhds_iff]
  constructor
  · rintro ⟨V, hVU, V_op, haV⟩
    exact mem_sup.mpr ⟨hVU haV, mem_of_superset (V_op ⟨_, haV⟩) hVU⟩
  · rintro ⟨hU : a ∈ U, hU' : Uᶜ.Finite⟩
    exact ⟨U, Subset.rfl, fun _ => hU', hU⟩
#align cofinite_topology.nhds_eq CofiniteTopology.nhds_eq

theorem mem_nhds_iff {a : CofiniteTopology α} {s : Set (CofiniteTopology α)} :
    s ∈ 𝓝 a ↔ a ∈ s ∧ sᶜ.Finite := by simp [nhds_eq]
#align cofinite_topology.mem_nhds_iff CofiniteTopology.mem_nhds_iff

end CofiniteTopology

end Constructions

section Prod

variable [TopologicalSpace α] [TopologicalSpace β] [TopologicalSpace γ] [TopologicalSpace δ]
  [TopologicalSpace ε] [TopologicalSpace ζ]

-- porting note: todo: Lean 4 fails to deduce implicit args
@[simp] theorem continuous_prod_mk {f : α → β} {g : α → γ} :
    (Continuous fun x => (f x, g x)) ↔ Continuous f ∧ Continuous g :=
  (@continuous_inf_rng α (β × γ) _ _ (TopologicalSpace.induced Prod.fst _)
    (TopologicalSpace.induced Prod.snd _)).trans <|
    continuous_induced_rng.and continuous_induced_rng
#align continuous_prod_mk continuous_prod_mk

-- porting note: todo: restore @[continuity]
theorem continuous_fst : Continuous (@Prod.fst α β) :=
  (continuous_prod_mk.1 continuous_id).1
#align continuous_fst continuous_fst

/-- Postcomposing `f` with `prod.fst` is continuous -/
theorem Continuous.fst {f : α → β × γ} (hf : Continuous f) : Continuous fun a : α => (f a).1 :=
  continuous_fst.comp hf
#align continuous.fst Continuous.fst

/-- Precomposing `f` with `prod.fst` is continuous -/
theorem Continuous.fst' {f : α → γ} (hf : Continuous f) : Continuous fun x : α × β => f x.fst :=
  hf.comp continuous_fst
#align continuous.fst' Continuous.fst'

theorem continuousAt_fst {p : α × β} : ContinuousAt Prod.fst p :=
  continuous_fst.continuousAt
#align continuous_at_fst continuousAt_fst

/-- Postcomposing `f` with `prod.fst` is continuous at `x` -/
theorem ContinuousAt.fst {f : α → β × γ} {x : α} (hf : ContinuousAt f x) :
    ContinuousAt (fun a : α => (f a).1) x :=
  continuousAt_fst.comp hf
#align continuous_at.fst ContinuousAt.fst

/-- Precomposing `f` with `prod.fst` is continuous at `(x, y)` -/
theorem ContinuousAt.fst' {f : α → γ} {x : α} {y : β} (hf : ContinuousAt f x) :
    ContinuousAt (fun x : α × β => f x.fst) (x, y) :=
  ContinuousAt.comp hf continuousAt_fst
#align continuous_at.fst' ContinuousAt.fst'

/-- Precomposing `f` with `prod.fst` is continuous at `x : α × β` -/
theorem ContinuousAt.fst'' {f : α → γ} {x : α × β} (hf : ContinuousAt f x.fst) :
    ContinuousAt (fun x : α × β => f x.fst) x :=
  hf.comp continuousAt_fst
#align continuous_at.fst'' ContinuousAt.fst''

-- porting note: todo: restore @[continuity]
theorem continuous_snd : Continuous (@Prod.snd α β) :=
  (continuous_prod_mk.1 continuous_id).2
#align continuous_snd continuous_snd

/-- Postcomposing `f` with `prod.snd` is continuous -/
theorem Continuous.snd {f : α → β × γ} (hf : Continuous f) : Continuous fun a : α => (f a).2 :=
  continuous_snd.comp hf
#align continuous.snd Continuous.snd

/-- Precomposing `f` with `prod.snd` is continuous -/
theorem Continuous.snd' {f : β → γ} (hf : Continuous f) : Continuous fun x : α × β => f x.snd :=
  hf.comp continuous_snd
#align continuous.snd' Continuous.snd'

theorem continuousAt_snd {p : α × β} : ContinuousAt Prod.snd p :=
  continuous_snd.continuousAt
#align continuous_at_snd continuousAt_snd

/-- Postcomposing `f` with `prod.snd` is continuous at `x` -/
theorem ContinuousAt.snd {f : α → β × γ} {x : α} (hf : ContinuousAt f x) :
    ContinuousAt (fun a : α => (f a).2) x :=
  continuousAt_snd.comp hf
#align continuous_at.snd ContinuousAt.snd

/-- Precomposing `f` with `prod.snd` is continuous at `(x, y)` -/
theorem ContinuousAt.snd' {f : β → γ} {x : α} {y : β} (hf : ContinuousAt f y) :
    ContinuousAt (fun x : α × β => f x.snd) (x, y) :=
  ContinuousAt.comp hf continuousAt_snd
#align continuous_at.snd' ContinuousAt.snd'

/-- Precomposing `f` with `prod.snd` is continuous at `x : α × β` -/
theorem ContinuousAt.snd'' {f : β → γ} {x : α × β} (hf : ContinuousAt f x.snd) :
    ContinuousAt (fun x : α × β => f x.snd) x :=
  hf.comp continuousAt_snd
#align continuous_at.snd'' ContinuousAt.snd''

-- porting note: todo: restore @[continuity]
theorem Continuous.prod_mk {f : γ → α} {g : γ → β} (hf : Continuous f) (hg : Continuous g) :
    Continuous fun x => (f x, g x) :=
  continuous_prod_mk.2 ⟨hf, hg⟩
#align continuous.prod_mk Continuous.prod_mk

-- porting note: todo: restore @[continuity]
theorem Continuous.Prod.mk (a : α) : Continuous fun b : β => (a, b) :=
  continuous_const.prod_mk continuous_id
#align continuous.prod.mk Continuous.Prod.mk

-- porting note: todo: restore @[continuity]
theorem Continuous.Prod.mk_left (b : β) : Continuous fun a : α => (a, b) :=
  continuous_id.prod_mk continuous_const
#align continuous.prod.mk_left Continuous.Prod.mk_left

theorem Continuous.comp₂ {g : α × β → γ} (hg : Continuous g) {e : δ → α} (he : Continuous e)
    {f : δ → β} (hf : Continuous f) : Continuous fun x => g (e x, f x) :=
  hg.comp <| he.prod_mk hf
#align continuous.comp₂ Continuous.comp₂

theorem Continuous.comp₃ {g : α × β × γ → ε} (hg : Continuous g) {e : δ → α} (he : Continuous e)
    {f : δ → β} (hf : Continuous f) {k : δ → γ} (hk : Continuous k) :
    Continuous fun x => g (e x, f x, k x) :=
  hg.comp₂ he <| hf.prod_mk hk
#align continuous.comp₃ Continuous.comp₃

theorem Continuous.comp₄ {g : α × β × γ × ζ → ε} (hg : Continuous g) {e : δ → α} (he : Continuous e)
    {f : δ → β} (hf : Continuous f) {k : δ → γ} (hk : Continuous k) {l : δ → ζ}
    (hl : Continuous l) : Continuous fun x => g (e x, f x, k x, l x) :=
  hg.comp₃ he hf <| hk.prod_mk hl
#align continuous.comp₄ Continuous.comp₄

theorem Continuous.prod_map {f : γ → α} {g : δ → β} (hf : Continuous f) (hg : Continuous g) :
    Continuous fun x : γ × δ => (f x.1, g x.2) :=
  hf.fst'.prod_mk hg.snd'
#align continuous.prod_map Continuous.prod_map

/-- A version of `continuous_inf_dom_left` for binary functions -/
theorem continuous_inf_dom_left₂ {α β γ} {f : α → β → γ} {ta1 ta2 : TopologicalSpace α}
    {tb1 tb2 : TopologicalSpace β} {tc1 : TopologicalSpace γ}
    (h : by haveI := ta1; haveI := tb1; exact Continuous fun p : α × β => f p.1 p.2) : by
    haveI := ta1 ⊓ ta2; haveI := tb1 ⊓ tb2; exact Continuous fun p : α × β => f p.1 p.2 := by
  have ha := @continuous_inf_dom_left _ _ id ta1 ta2 ta1 (@continuous_id _ (id _))
  have hb := @continuous_inf_dom_left _ _ id tb1 tb2 tb1 (@continuous_id _ (id _))
  have h_continuous_id := @Continuous.prod_map _ _ _ _ ta1 tb1 (ta1 ⊓ ta2) (tb1 ⊓ tb2) _ _ ha hb
  exact @Continuous.comp _ _ _ (id _) (id _) _ _ _ h h_continuous_id
#align continuous_inf_dom_left₂ continuous_inf_dom_left₂

/-- A version of `continuous_inf_dom_right` for binary functions -/
theorem continuous_inf_dom_right₂ {α β γ} {f : α → β → γ} {ta1 ta2 : TopologicalSpace α}
    {tb1 tb2 : TopologicalSpace β} {tc1 : TopologicalSpace γ}
    (h : by haveI := ta2; haveI := tb2; exact Continuous fun p : α × β => f p.1 p.2) : by
    haveI := ta1 ⊓ ta2; haveI := tb1 ⊓ tb2; exact Continuous fun p : α × β => f p.1 p.2 := by
  have ha := @continuous_inf_dom_right _ _ id ta1 ta2 ta2 (@continuous_id _ (id _))
  have hb := @continuous_inf_dom_right _ _ id tb1 tb2 tb2 (@continuous_id _ (id _))
  have h_continuous_id := @Continuous.prod_map _ _ _ _ ta2 tb2 (ta1 ⊓ ta2) (tb1 ⊓ tb2) _ _ ha hb
  exact @Continuous.comp _ _ _ (id _) (id _) _ _ _ h h_continuous_id
#align continuous_inf_dom_right₂ continuous_inf_dom_right₂

/-- A version of `continuous_infₛ_dom` for binary functions -/
theorem continuous_infₛ_dom₂ {α β γ} {f : α → β → γ} {tas : Set (TopologicalSpace α)}
    {tbs : Set (TopologicalSpace β)} {ta : TopologicalSpace α} {tb : TopologicalSpace β}
    {tc : TopologicalSpace γ} (ha : ta ∈ tas) (hb : tb ∈ tbs)
    (hf : Continuous fun p : α × β => f p.1 p.2) : by
    haveI := infₛ tas; haveI := infₛ tbs;
      exact @Continuous _ _ _ tc fun p : α × β => f p.1 p.2 := by
  have ha := continuous_infₛ_dom ha continuous_id
  have hb := continuous_infₛ_dom hb continuous_id
  have h_continuous_id := @Continuous.prod_map _ _ _ _ ta tb (infₛ tas) (infₛ tbs) _ _ ha hb
  exact @Continuous.comp _ _ _ (id _) (id _) _ _ _ hf h_continuous_id
#align continuous_Inf_dom₂ continuous_infₛ_dom₂

theorem Filter.Eventually.prod_inl_nhds {p : α → Prop} {a : α} (h : ∀ᶠ x in 𝓝 a, p x) (b : β) :
    ∀ᶠ x in 𝓝 (a, b), p (x : α × β).1 :=
  continuousAt_fst h
#align filter.eventually.prod_inl_nhds Filter.Eventually.prod_inl_nhds

theorem Filter.Eventually.prod_inr_nhds {p : β → Prop} {b : β} (h : ∀ᶠ x in 𝓝 b, p x) (a : α) :
    ∀ᶠ x in 𝓝 (a, b), p (x : α × β).2 :=
  continuousAt_snd h
#align filter.eventually.prod_inr_nhds Filter.Eventually.prod_inr_nhds

theorem Filter.Eventually.prod_mk_nhds {pa : α → Prop} {a} (ha : ∀ᶠ x in 𝓝 a, pa x) {pb : β → Prop}
    {b} (hb : ∀ᶠ y in 𝓝 b, pb y) : ∀ᶠ p in 𝓝 (a, b), pa (p : α × β).1 ∧ pb p.2 :=
  (ha.prod_inl_nhds b).and (hb.prod_inr_nhds a)
#align filter.eventually.prod_mk_nhds Filter.Eventually.prod_mk_nhds

theorem continuous_swap : Continuous (Prod.swap : α × β → β × α) :=
  continuous_snd.prod_mk continuous_fst
#align continuous_swap continuous_swap

theorem continuous_uncurry_left {f : α → β → γ} (a : α) (h : Continuous (uncurry f)) :
    Continuous (f a) :=
  h.comp (Continuous.Prod.mk _)
#align continuous_uncurry_left continuous_uncurry_left

theorem continuous_uncurry_right {f : α → β → γ} (b : β) (h : Continuous (uncurry f)) :
    Continuous fun a => f a b :=
  h.comp (Continuous.Prod.mk_left _)
#align continuous_uncurry_right continuous_uncurry_right

theorem continuous_curry {g : α × β → γ} (a : α) (h : Continuous g) : Continuous (curry g a) :=
  continuous_uncurry_left a h
#align continuous_curry continuous_curry

theorem IsOpen.prod {s : Set α} {t : Set β} (hs : IsOpen s) (ht : IsOpen t) : IsOpen (s ×ˢ t) :=
  (hs.preimage continuous_fst).inter (ht.preimage continuous_snd)
#align is_open.prod IsOpen.prod

-- porting note: todo: Lean fails to find `t₁` and `t₂` by unification
theorem nhds_prod_eq {a : α} {b : β} : 𝓝 (a, b) = 𝓝 a ×ᶠ 𝓝 b := by
  rw [Filter.prod, instTopologicalSpaceProd, nhds_inf (t₁ := TopologicalSpace.induced Prod.fst _)
    (t₂ := TopologicalSpace.induced Prod.snd _), nhds_induced, nhds_induced]
#align nhds_prod_eq nhds_prod_eq

-- porting note: moved from `topology.continuous_on`
theorem nhdsWithin_prod_eq (a : α) (b : β) (s : Set α) (t : Set β) :
    𝓝[s ×ˢ t] (a, b) = 𝓝[s] a ×ᶠ 𝓝[t] b := by
  simp only [nhdsWithin, nhds_prod_eq, ← prod_inf_prod, prod_principal_principal]
#align nhds_within_prod_eq nhdsWithin_prod_eq

/-- If a function `f x y` is such that `y ↦ f x y` is continuous for all `x`, and `x` lives in a
discrete space, then `f` is continuous. -/
theorem continuous_uncurry_of_discreteTopology [DiscreteTopology α] {f : α → β → γ}
    (hf : ∀ a, Continuous (f a)) : Continuous (uncurry f) := by
  apply continuous_iff_continuousAt.2
  rintro ⟨a, x⟩
  change map _ _ ≤ _
  rw [nhds_prod_eq, nhds_discrete, Filter.map_pure_prod]
  exact (hf a).continuousAt
#align continuous_uncurry_of_discrete_topology continuous_uncurry_of_discreteTopology

theorem mem_nhds_prod_iff {a : α} {b : β} {s : Set (α × β)} :
    s ∈ 𝓝 (a, b) ↔ ∃ u ∈ 𝓝 a, ∃ v ∈ 𝓝 b, u ×ˢ v ⊆ s := by rw [nhds_prod_eq, mem_prod_iff]
#align mem_nhds_prod_iff mem_nhds_prod_iff

-- porting note: moved up
theorem Filter.HasBasis.prod_nhds {ιa ιb : Type _} {pa : ιa → Prop} {pb : ιb → Prop}
    {sa : ιa → Set α} {sb : ιb → Set β} {a : α} {b : β} (ha : (𝓝 a).HasBasis pa sa)
    (hb : (𝓝 b).HasBasis pb sb) :
    (𝓝 (a, b)).HasBasis (fun i : ιa × ιb => pa i.1 ∧ pb i.2) fun i => sa i.1 ×ˢ sb i.2 := by
  rw [nhds_prod_eq]
  exact ha.prod hb
#align filter.has_basis.prod_nhds Filter.HasBasis.prod_nhds

-- porting note: moved up
theorem Filter.HasBasis.prod_nhds' {ιa ιb : Type _} {pa : ιa → Prop} {pb : ιb → Prop}
    {sa : ιa → Set α} {sb : ιb → Set β} {ab : α × β} (ha : (𝓝 ab.1).HasBasis pa sa)
    (hb : (𝓝 ab.2).HasBasis pb sb) :
    (𝓝 ab).HasBasis (fun i : ιa × ιb => pa i.1 ∧ pb i.2) fun i => sa i.1 ×ˢ sb i.2 :=
  ha.prod_nhds hb
#align filter.has_basis.prod_nhds' Filter.HasBasis.prod_nhds'

theorem mem_nhds_prod_iff' {a : α} {b : β} {s : Set (α × β)} :
    s ∈ 𝓝 (a, b) ↔ ∃ u v, IsOpen u ∧ a ∈ u ∧ IsOpen v ∧ b ∈ v ∧ u ×ˢ v ⊆ s :=
  ((nhds_basis_opens a).prod_nhds (nhds_basis_opens b)).mem_iff.trans <| by
    simp only [Prod.exists, and_comm, and_assoc, and_left_comm]
#align mem_nhds_prod_iff' mem_nhds_prod_iff'

theorem Prod.tendsto_iff {α} (seq : α → β × γ) {f : Filter α} (x : β × γ) :
    Tendsto seq f (𝓝 x) ↔
      Tendsto (fun n => (seq n).fst) f (𝓝 x.fst) ∧ Tendsto (fun n => (seq n).snd) f (𝓝 x.snd) := by
  rw [nhds_prod_eq, Filter.tendsto_prod_iff']
#align prod.tendsto_iff Prod.tendsto_iff

instance [DiscreteTopology α] [DiscreteTopology β] : DiscreteTopology (α × β) :=
  discreteTopology_iff_nhds.2 <| fun (a, b) => by
    rw [nhds_prod_eq, nhds_discrete α, nhds_discrete β, prod_pure_pure]

theorem prod_mem_nhds_iff {s : Set α} {t : Set β} {a : α} {b : β} :
    s ×ˢ t ∈ 𝓝 (a, b) ↔ s ∈ 𝓝 a ∧ t ∈ 𝓝 b := by rw [nhds_prod_eq, prod_mem_prod_iff]
#align prod_mem_nhds_iff prod_mem_nhds_iff

theorem prod_mem_nhds {s : Set α} {t : Set β} {a : α} {b : β} (ha : s ∈ 𝓝 a) (hb : t ∈ 𝓝 b) :
    s ×ˢ t ∈ 𝓝 (a, b) :=
  prod_mem_nhds_iff.2 ⟨ha, hb⟩
#align prod_mem_nhds prod_mem_nhds

theorem Filter.Eventually.prod_nhds {p : α → Prop} {q : β → Prop} {a : α} {b : β}
    (ha : ∀ᶠ x in 𝓝 a, p x) (hb : ∀ᶠ y in 𝓝 b, q y) : ∀ᶠ z : α × β in 𝓝 (a, b), p z.1 ∧ q z.2 :=
  prod_mem_nhds ha hb
#align filter.eventually.prod_nhds Filter.Eventually.prod_nhds

theorem nhds_swap (a : α) (b : β) : 𝓝 (a, b) = (𝓝 (b, a)).map Prod.swap := by
  rw [nhds_prod_eq, Filter.prod_comm, nhds_prod_eq]; rfl
#align nhds_swap nhds_swap

theorem Filter.Tendsto.prod_mk_nhds {γ} {a : α} {b : β} {f : Filter γ} {ma : γ → α} {mb : γ → β}
    (ha : Tendsto ma f (𝓝 a)) (hb : Tendsto mb f (𝓝 b)) :
    Tendsto (fun c => (ma c, mb c)) f (𝓝 (a, b)) := by
  rw [nhds_prod_eq]; exact Filter.Tendsto.prod_mk ha hb
#align filter.tendsto.prod_mk_nhds Filter.Tendsto.prod_mk_nhds

theorem Filter.Eventually.curry_nhds {p : α × β → Prop} {x : α} {y : β}
    (h : ∀ᶠ x in 𝓝 (x, y), p x) : ∀ᶠ x' in 𝓝 x, ∀ᶠ y' in 𝓝 y, p (x', y') := by
  rw [nhds_prod_eq] at h
  exact h.curry
#align filter.eventually.curry_nhds Filter.Eventually.curry_nhds

theorem ContinuousAt.prod {f : α → β} {g : α → γ} {x : α} (hf : ContinuousAt f x)
    (hg : ContinuousAt g x) : ContinuousAt (fun x => (f x, g x)) x :=
  hf.prod_mk_nhds hg
#align continuous_at.prod ContinuousAt.prod

theorem ContinuousAt.prod_map {f : α → γ} {g : β → δ} {p : α × β} (hf : ContinuousAt f p.fst)
    (hg : ContinuousAt g p.snd) : ContinuousAt (fun p : α × β => (f p.1, g p.2)) p :=
  hf.fst''.prod hg.snd''
#align continuous_at.prod_map ContinuousAt.prod_map

theorem ContinuousAt.prod_map' {f : α → γ} {g : β → δ} {x : α} {y : β} (hf : ContinuousAt f x)
    (hg : ContinuousAt g y) : ContinuousAt (fun p : α × β => (f p.1, g p.2)) (x, y) :=
  hf.fst'.prod hg.snd'
#align continuous_at.prod_map' ContinuousAt.prod_map'

-- todo: reformulate using `Set.image2`
-- todo: prove a version of `generateFrom_union` with `image2 (∩) s t` in the LHS and use it here
theorem prod_generateFrom_generateFrom_eq {α β : Type _} {s : Set (Set α)} {t : Set (Set β)}
    (hs : ⋃₀ s = univ) (ht : ⋃₀ t = univ) :
    @instTopologicalSpaceProd α β (generateFrom s) (generateFrom t) =
      generateFrom { g | ∃ u ∈ s, ∃ v ∈ t, g = u ×ˢ v } :=
  let G := generateFrom { g | ∃ u ∈ s, ∃ v ∈ t, g = u ×ˢ v }
  le_antisymm
    (le_generateFrom fun g ⟨u, hu, v, hv, g_eq⟩ =>
      g_eq.symm ▸
        @IsOpen.prod _ _ (generateFrom s) (generateFrom t) _ _ (GenerateOpen.basic _ hu)
          (GenerateOpen.basic _ hv))
    (le_inf
      (coinduced_le_iff_le_induced.mp <|
        le_generateFrom fun u hu =>
          have : (⋃ v ∈ t, u ×ˢ v) = Prod.fst ⁻¹' u := by
            simp_rw [← prod_unionᵢ, ← unionₛ_eq_bunionᵢ, ht, prod_univ]
          show G.IsOpen (Prod.fst ⁻¹' u) by
            rw [← this]
            exact
              isOpen_unionᵢ fun v =>
                isOpen_unionᵢ fun hv => GenerateOpen.basic _ ⟨_, hu, _, hv, rfl⟩)
      (coinduced_le_iff_le_induced.mp <|
        le_generateFrom fun v hv =>
          have : (⋃ u ∈ s, u ×ˢ v) = Prod.snd ⁻¹' v := by
            simp_rw [← unionᵢ_prod_const, ← unionₛ_eq_bunionᵢ, hs, univ_prod]
          show G.IsOpen (Prod.snd ⁻¹' v) by
            rw [← this]
            exact
              isOpen_unionᵢ fun u =>
                isOpen_unionᵢ fun hu => GenerateOpen.basic _ ⟨_, hu, _, hv, rfl⟩))
#align prod_generate_from_generate_from_eq prod_generateFrom_generateFrom_eq

-- todo: use the previous lemma?
theorem prod_eq_generateFrom :
    instTopologicalSpaceProd =
      generateFrom { g | ∃ (s : Set α) (t : Set β), IsOpen s ∧ IsOpen t ∧ g = s ×ˢ t } :=
  le_antisymm (le_generateFrom fun g ⟨s, t, hs, ht, g_eq⟩ => g_eq.symm ▸ hs.prod ht)
    (le_inf
      (ball_image_of_ball fun t ht =>
        GenerateOpen.basic _ ⟨t, univ, by simpa [Set.prod_eq] using ht⟩)
      (ball_image_of_ball fun t ht =>
        GenerateOpen.basic _ ⟨univ, t, by simpa [Set.prod_eq] using ht⟩))
#align prod_eq_generate_from prod_eq_generateFrom

-- porting note: todo: align with `mem_nhds_prod_iff'`
theorem isOpen_prod_iff {s : Set (α × β)} :
    IsOpen s ↔ ∀ a b, (a, b) ∈ s →
      ∃ u v, IsOpen u ∧ IsOpen v ∧ a ∈ u ∧ b ∈ v ∧ u ×ˢ v ⊆ s :=
  isOpen_iff_mem_nhds.trans <| by simp_rw [Prod.forall, mem_nhds_prod_iff', and_left_comm]
#align is_open_prod_iff isOpen_prod_iff

/-- A product of induced topologies is induced by the product map -/
theorem prod_induced_induced (f : α → β) (g : γ → δ) :
    @instTopologicalSpaceProd α γ (induced f ‹_›) (induced g ‹_›) =
      induced (fun p => (f p.1, g p.2)) instTopologicalSpaceProd := by
  delta instTopologicalSpaceProd
  simp_rw [induced_inf, induced_compose]
  rfl
#align prod_induced_induced prod_induced_induced

theorem continuous_uncurry_of_discreteTopology_left [DiscreteTopology α] {f : α → β → γ}
    (h : ∀ a, Continuous (f a)) : Continuous (uncurry f) :=
  continuous_iff_continuousAt.2 fun ⟨a, b⟩ => by
    simp only [ContinuousAt, nhds_prod_eq, nhds_discrete α, pure_prod, tendsto_map'_iff, (· ∘ ·),
      uncurry, (h a).tendsto]
#align continuous_uncurry_of_discrete_topology_left continuous_uncurry_of_discreteTopology_left

/-- Given a neighborhood `s` of `(x, x)`, then `(x, x)` has a square open neighborhood
  that is a subset of `s`. -/
theorem exists_nhds_square {s : Set (α × α)} {x : α} (hx : s ∈ 𝓝 (x, x)) :
    ∃ U : Set α, IsOpen U ∧ x ∈ U ∧ U ×ˢ U ⊆ s := by
  simpa [nhds_prod_eq, (nhds_basis_opens x).prod_self.mem_iff, and_assoc, and_left_comm] using hx
#align exists_nhds_square exists_nhds_square

/-- `prod.fst` maps neighborhood of `x : α × β` within the section `prod.snd ⁻¹' {x.2}`
to `𝓝 x.1`. -/
theorem map_fst_nhdsWithin (x : α × β) : map Prod.fst (𝓝[Prod.snd ⁻¹' {x.2}] x) = 𝓝 x.1 := by
  refine' le_antisymm (continuousAt_fst.mono_left inf_le_left) fun s hs => _
  rcases x with ⟨x, y⟩
  rw [mem_map, nhdsWithin, mem_inf_principal, mem_nhds_prod_iff] at hs
  rcases hs with ⟨u, hu, v, hv, H⟩
  simp only [prod_subset_iff, mem_singleton_iff, mem_setOf_eq, mem_preimage] at H
  exact mem_of_superset hu fun z hz => H _ hz _ (mem_of_mem_nhds hv) rfl
#align map_fst_nhds_within map_fst_nhdsWithin

@[simp]
theorem map_fst_nhds (x : α × β) : map Prod.fst (𝓝 x) = 𝓝 x.1 :=
  le_antisymm continuousAt_fst <| (map_fst_nhdsWithin x).symm.trans_le (map_mono inf_le_left)
#align map_fst_nhds map_fst_nhds

/-- The first projection in a product of topological spaces sends open sets to open sets. -/
theorem isOpenMap_fst : IsOpenMap (@Prod.fst α β) :=
  isOpenMap_iff_nhds_le.2 fun x => (map_fst_nhds x).ge
#align is_open_map_fst isOpenMap_fst

/-- `prod.snd` maps neighborhood of `x : α × β` within the section `prod.fst ⁻¹' {x.1}`
to `𝓝 x.2`. -/
theorem map_snd_nhdsWithin (x : α × β) : map Prod.snd (𝓝[Prod.fst ⁻¹' {x.1}] x) = 𝓝 x.2 := by
  refine' le_antisymm (continuousAt_snd.mono_left inf_le_left) fun s hs => _
  rcases x with ⟨x, y⟩
  rw [mem_map, nhdsWithin, mem_inf_principal, mem_nhds_prod_iff] at hs
  rcases hs with ⟨u, hu, v, hv, H⟩
  simp only [prod_subset_iff, mem_singleton_iff, mem_setOf_eq, mem_preimage] at H
  exact mem_of_superset hv fun z hz => H _ (mem_of_mem_nhds hu) _ hz rfl
#align map_snd_nhds_within map_snd_nhdsWithin

@[simp]
theorem map_snd_nhds (x : α × β) : map Prod.snd (𝓝 x) = 𝓝 x.2 :=
  le_antisymm continuousAt_snd <| (map_snd_nhdsWithin x).symm.trans_le (map_mono inf_le_left)
#align map_snd_nhds map_snd_nhds

/-- The second projection in a product of topological spaces sends open sets to open sets. -/
theorem isOpenMap_snd : IsOpenMap (@Prod.snd α β) :=
  isOpenMap_iff_nhds_le.2 fun x => (map_snd_nhds x).ge
#align is_open_map_snd isOpenMap_snd

/-- A product set is open in a product space if and only if each factor is open, or one of them is
empty -/
theorem isOpen_prod_iff' {s : Set α} {t : Set β} :
    IsOpen (s ×ˢ t) ↔ IsOpen s ∧ IsOpen t ∨ s = ∅ ∨ t = ∅ := by
  cases' (s ×ˢ t).eq_empty_or_nonempty with h h
  · simp [h, prod_eq_empty_iff.1 h]
  · have st : s.Nonempty ∧ t.Nonempty := prod_nonempty_iff.1 h
    constructor
    · intro (H : IsOpen (s ×ˢ t))
      refine' Or.inl ⟨_, _⟩
      show IsOpen s
      · rw [← fst_image_prod s st.2]
        exact isOpenMap_fst _ H
      show IsOpen t
      · rw [← snd_image_prod st.1 t]
        exact isOpenMap_snd _ H
    · intro H
      simp only [st.1.ne_empty, st.2.ne_empty, not_false_iff, or_false_iff] at H
      exact H.1.prod H.2
#align is_open_prod_iff' isOpen_prod_iff'

theorem closure_prod_eq {s : Set α} {t : Set β} : closure (s ×ˢ t) = closure s ×ˢ closure t :=
  Set.ext fun ⟨a, b⟩ => by
    simp_rw [mem_prod, mem_closure_iff_nhdsWithin_neBot, nhdsWithin_prod_eq, prod_neBot]
#align closure_prod_eq closure_prod_eq

theorem interior_prod_eq (s : Set α) (t : Set β) : interior (s ×ˢ t) = interior s ×ˢ interior t :=
  Set.ext fun ⟨a, b⟩ => by simp only [mem_interior_iff_mem_nhds, mem_prod, prod_mem_nhds_iff]
#align interior_prod_eq interior_prod_eq

theorem frontier_prod_eq (s : Set α) (t : Set β) :
    frontier (s ×ˢ t) = closure s ×ˢ frontier t ∪ frontier s ×ˢ closure t := by
  simp only [frontier, closure_prod_eq, interior_prod_eq, prod_diff_prod]
#align frontier_prod_eq frontier_prod_eq

@[simp]
theorem frontier_prod_univ_eq (s : Set α) : frontier (s ×ˢ (univ : Set β)) = frontier s ×ˢ univ :=
  by simp [frontier_prod_eq]
#align frontier_prod_univ_eq frontier_prod_univ_eq

@[simp]
theorem frontier_univ_prod_eq (s : Set β) : frontier ((univ : Set α) ×ˢ s) = univ ×ˢ frontier s :=
  by simp [frontier_prod_eq]
#align frontier_univ_prod_eq frontier_univ_prod_eq

theorem map_mem_closure₂ {f : α → β → γ} {a : α} {b : β} {s : Set α} {t : Set β} {u : Set γ}
    (hf : Continuous (uncurry f)) (ha : a ∈ closure s) (hb : b ∈ closure t)
    (h : ∀ a ∈ s, ∀ b ∈ t, f a b ∈ u) : f a b ∈ closure u :=
  have H₁ : (a, b) ∈ closure (s ×ˢ t) := by simpa only [closure_prod_eq] using mk_mem_prod ha hb
  have H₂ : MapsTo (uncurry f) (s ×ˢ t) u := forall_prod_set.2 h
  H₂.closure hf H₁
#align map_mem_closure₂ map_mem_closure₂

theorem IsClosed.prod {s₁ : Set α} {s₂ : Set β} (h₁ : IsClosed s₁) (h₂ : IsClosed s₂) :
    IsClosed (s₁ ×ˢ s₂) :=
  closure_eq_iff_isClosed.mp <| by simp only [h₁.closure_eq, h₂.closure_eq, closure_prod_eq]
#align is_closed.prod IsClosed.prod

/-- The product of two dense sets is a dense set. -/
theorem Dense.prod {s : Set α} {t : Set β} (hs : Dense s) (ht : Dense t) : Dense (s ×ˢ t) :=
  fun x => by
  rw [closure_prod_eq]
  exact ⟨hs x.1, ht x.2⟩
#align dense.prod Dense.prod

/-- If `f` and `g` are maps with dense range, then `prod.map f g` has dense range. -/
theorem DenseRange.prod_map {ι : Type _} {κ : Type _} {f : ι → β} {g : κ → γ} (hf : DenseRange f)
    (hg : DenseRange g) : DenseRange (Prod.map f g) := by
  simpa only [DenseRange, prod_range_range_eq] using hf.prod hg
#align dense_range.prod_map DenseRange.prod_map

theorem Inducing.prod_map {f : α → β} {g : γ → δ} (hf : Inducing f) (hg : Inducing g) :
    Inducing (Prod.map f g) :=
  inducing_iff_nhds.2 <| fun (a, b) => by simp_rw [Prod.map, nhds_prod_eq, hf.nhds_eq_comap,
    hg.nhds_eq_comap, prod_comap_comap_eq]
#align inducing.prod_mk Inducing.prod_map

theorem Embedding.prod_map {f : α → β} {g : γ → δ} (hf : Embedding f) (hg : Embedding g) :
    Embedding (Prod.map f g) :=
  { hf.toInducing.prod_map hg.toInducing with
    inj := fun ⟨x₁, x₂⟩ ⟨y₁, y₂⟩ => by simp [hf.inj.eq_iff, hg.inj.eq_iff] }
#align embedding.prod_mk Embedding.prod_map

protected theorem IsOpenMap.prod {f : α → β} {g : γ → δ} (hf : IsOpenMap f) (hg : IsOpenMap g) :
    IsOpenMap fun p : α × γ => (f p.1, g p.2) := by
  rw [isOpenMap_iff_nhds_le]
  rintro ⟨a, b⟩
  rw [nhds_prod_eq, nhds_prod_eq, ← Filter.prod_map_map_eq]
  exact Filter.prod_mono (hf.nhds_le a) (hg.nhds_le b)
#align is_open_map.prod IsOpenMap.prod

protected theorem OpenEmbedding.prod {f : α → β} {g : γ → δ} (hf : OpenEmbedding f)
    (hg : OpenEmbedding g) : OpenEmbedding fun x : α × γ => (f x.1, g x.2) :=
  openEmbedding_of_embedding_open (hf.1.prod_map hg.1) (hf.isOpenMap.prod hg.isOpenMap)
#align open_embedding.prod OpenEmbedding.prod

theorem embedding_graph {f : α → β} (hf : Continuous f) : Embedding fun x => (x, f x) :=
  embedding_of_embedding_compose (continuous_id.prod_mk hf) continuous_fst embedding_id
#align embedding_graph embedding_graph

end Prod

section Sum

open Sum

variable [TopologicalSpace α] [TopologicalSpace β] [TopologicalSpace γ] [TopologicalSpace δ]

theorem continuous_sum_elim {f : α → γ} {g : β → γ} :
    Continuous (Sum.elim f g) ↔ Continuous f ∧ Continuous g :=
  (continuous_sup_dom (t₁ := TopologicalSpace.coinduced Sum.inl _)
    (t₂ := TopologicalSpace.coinduced Sum.inr _)).trans <|
    continuous_coinduced_dom.and continuous_coinduced_dom
#align continuous_sum_elim continuous_sum_elim

-- porting note: todo: restore @[continuity]
theorem Continuous.sum_elim {f : α → γ} {g : β → γ} (hf : Continuous f) (hg : Continuous g) :
    Continuous (Sum.elim f g) :=
  continuous_sum_elim.2 ⟨hf, hg⟩
#align continuous.sum_elim Continuous.sum_elim

-- porting note: todo: restore @[continuity]
-- porting note: the proof was `continuous_sup_rng_left continuous_coinduced_rng`
theorem continuous_inl : Continuous (@inl α β) := ⟨fun _ => And.left⟩
#align continuous_inl continuous_inl

-- porting note: todo: restore @[continuity]
-- porting note: the proof was `continuous_sup_rng_right continuous_coinduced_rng`
theorem continuous_inr : Continuous (@inr α β) := ⟨fun _ => And.right⟩
#align continuous_inr continuous_inr

theorem isOpen_sum_iff {s : Set (Sum α β)} : IsOpen s ↔ IsOpen (inl ⁻¹' s) ∧ IsOpen (inr ⁻¹' s) :=
  Iff.rfl
#align is_open_sum_iff isOpen_sum_iff

-- porting note: new theorem
theorem isClosed_sum_iff {s : Set (α ⊕ β)} :
    IsClosed s ↔ IsClosed (inl ⁻¹' s) ∧ IsClosed (inr ⁻¹' s) := by
  simp only [← isOpen_compl_iff, isOpen_sum_iff, preimage_compl]

theorem isOpenMap_inl : IsOpenMap (@inl α β) := fun u hu => by
  simpa [isOpen_sum_iff, preimage_image_eq u Sum.inl_injective]
#align is_open_map_inl isOpenMap_inl

theorem isOpenMap_inr : IsOpenMap (@inr α β) := fun u hu => by
  simpa [isOpen_sum_iff, preimage_image_eq u Sum.inr_injective]
#align is_open_map_inr isOpenMap_inr

theorem openEmbedding_inl : OpenEmbedding (@inl α β) :=
  openEmbedding_of_continuous_injective_open continuous_inl inl_injective isOpenMap_inl
#align open_embedding_inl openEmbedding_inl

theorem openEmbedding_inr : OpenEmbedding (@inr α β) :=
  openEmbedding_of_continuous_injective_open continuous_inr inr_injective isOpenMap_inr
#align open_embedding_inr openEmbedding_inr

theorem embedding_inl : Embedding (@inl α β) :=
  openEmbedding_inl.1
#align embedding_inl embedding_inl

theorem embedding_inr : Embedding (@inr α β) :=
  openEmbedding_inr.1
#align embedding_inr embedding_inr

theorem isOpen_range_inl : IsOpen (range (inl : α → Sum α β)) :=
  openEmbedding_inl.2
#align is_open_range_inl isOpen_range_inl

theorem isOpen_range_inr : IsOpen (range (inr : β → Sum α β)) :=
  openEmbedding_inr.2
#align is_open_range_inr isOpen_range_inr

theorem isClosed_range_inl : IsClosed (range (inl : α → Sum α β)) := by
  rw [← isOpen_compl_iff, compl_range_inl]
  exact isOpen_range_inr
#align is_closed_range_inl isClosed_range_inl

theorem isClosed_range_inr : IsClosed (range (inr : β → Sum α β)) := by
  rw [← isOpen_compl_iff, compl_range_inr]
  exact isOpen_range_inl
#align is_closed_range_inr isClosed_range_inr

theorem closedEmbedding_inl : ClosedEmbedding (inl : α → Sum α β) :=
  ⟨embedding_inl, isClosed_range_inl⟩
#align closed_embedding_inl closedEmbedding_inl

theorem closedEmbedding_inr : ClosedEmbedding (inr : β → Sum α β) :=
  ⟨embedding_inr, isClosed_range_inr⟩
#align closed_embedding_inr closedEmbedding_inr

theorem nhds_inl (x : α) : 𝓝 (inl x : Sum α β) = map inl (𝓝 x) :=
  (openEmbedding_inl.map_nhds_eq _).symm
#align nhds_inl nhds_inl

theorem nhds_inr (x : β) : 𝓝 (inr x : Sum α β) = map inr (𝓝 x) :=
  (openEmbedding_inr.map_nhds_eq _).symm
#align nhds_inr nhds_inr

@[simp]
theorem continuous_sum_map {f : α → β} {g : γ → δ} :
    Continuous (Sum.map f g) ↔ Continuous f ∧ Continuous g :=
  continuous_sum_elim.trans <|
    embedding_inl.continuous_iff.symm.and embedding_inr.continuous_iff.symm
#align continuous_sum_map continuous_sum_map

-- porting note: todo: restore @[continuity]
theorem Continuous.sum_map {f : α → β} {g : γ → δ} (hf : Continuous f) (hg : Continuous g) :
    Continuous (Sum.map f g) :=
  continuous_sum_map.2 ⟨hf, hg⟩
#align continuous.sum_map Continuous.sum_map

theorem isOpenMap_sum {f : Sum α β → γ} :
    IsOpenMap f ↔ (IsOpenMap fun a => f (inl a)) ∧ IsOpenMap fun b => f (inr b) := by
  simp only [isOpenMap_iff_nhds_le, Sum.forall, nhds_inl, nhds_inr, Filter.map_map, comp]
#align is_open_map_sum isOpenMap_sum

@[simp]
theorem isOpenMap_sum_elim {f : α → γ} {g : β → γ} :
    IsOpenMap (Sum.elim f g) ↔ IsOpenMap f ∧ IsOpenMap g := by
  simp only [isOpenMap_sum, elim_inl, elim_inr]
#align is_open_map_sum_elim isOpenMap_sum_elim

theorem IsOpenMap.sum_elim {f : α → γ} {g : β → γ} (hf : IsOpenMap f) (hg : IsOpenMap g) :
    IsOpenMap (Sum.elim f g) :=
  isOpenMap_sum_elim.2 ⟨hf, hg⟩
#align is_open_map.sum_elim IsOpenMap.sum_elim

end Sum

section Subtype

variable [TopologicalSpace α] [TopologicalSpace β] [TopologicalSpace γ] {p : α → Prop}

theorem inducing_subtype_val {b : Set β} : Inducing ((↑) : b → β) := ⟨rfl⟩
#align inducing_coe inducing_subtype_val

theorem Inducing.of_codRestrict {f : α → β} {b : Set β} (hb : ∀ a, f a ∈ b)
    (h : Inducing (b.codRestrict f hb)) : Inducing f :=
  inducing_subtype_val.comp h
#align inducing.of_cod_restrict Inducing.of_codRestrict

theorem embedding_subtype_val : Embedding ((↑) : Subtype p → α) :=
  ⟨inducing_subtype_val, Subtype.coe_injective⟩
#align embedding_subtype_coe embedding_subtype_val

theorem closedEmbedding_subtype_val (h : IsClosed { a | p a }) :
    ClosedEmbedding ((↑) : Subtype p → α) :=
  ⟨embedding_subtype_val, by rwa [Subtype.range_coe_subtype]⟩
#align closed_embedding_subtype_coe closedEmbedding_subtype_val

-- porting note: todo: restore @[continuity]
theorem continuous_subtype_val : Continuous (@Subtype.val α p) :=
  continuous_induced_dom
#align continuous_subtype_val continuous_subtype_val
#align continuous_subtype_coe continuous_subtype_val

theorem Continuous.subtype_val {f : β → Subtype p} (hf : Continuous f) :
    Continuous fun x => (f x : α) :=
  continuous_subtype_val.comp hf
#align continuous.subtype_coe Continuous.subtype_val

theorem IsOpen.openEmbedding_subtype_val {s : Set α} (hs : IsOpen s) :
    OpenEmbedding ((↑) : s → α) :=
  ⟨embedding_subtype_val, (@Subtype.range_coe _ s).symm ▸ hs⟩
#align is_open.open_embedding_subtype_coe IsOpen.openEmbedding_subtype_val

theorem IsOpen.isOpenMap_subtype_val {s : Set α} (hs : IsOpen s) : IsOpenMap ((↑) : s → α) :=
  hs.openEmbedding_subtype_val.isOpenMap
#align is_open.is_open_map_subtype_coe IsOpen.isOpenMap_subtype_val

theorem IsOpenMap.restrict {f : α → β} (hf : IsOpenMap f) {s : Set α} (hs : IsOpen s) :
    IsOpenMap (s.restrict f) :=
  hf.comp hs.isOpenMap_subtype_val
#align is_open_map.restrict IsOpenMap.restrict

nonrec theorem IsClosed.closedEmbedding_subtype_val {s : Set α} (hs : IsClosed s) :
    ClosedEmbedding ((↑) : s → α) :=
  closedEmbedding_subtype_val hs
#align is_closed.closed_embedding_subtype_coe IsClosed.closedEmbedding_subtype_val

-- porting note: todo: restore @[continuity]
theorem Continuous.subtype_mk {f : β → α} (h : Continuous f) (hp : ∀ x, p (f x)) :
    Continuous fun x => (⟨f x, hp x⟩ : Subtype p) :=
  continuous_induced_rng.2 h
#align continuous.subtype_mk Continuous.subtype_mk

theorem Continuous.subtype_map {f : α → β} (h : Continuous f) {q : β → Prop}
    (hpq : ∀ x, p x → q (f x)) : Continuous (Subtype.map f hpq) :=
  (h.comp continuous_subtype_val).subtype_mk _
#align continuous.subtype_map Continuous.subtype_map

theorem continuous_inclusion {s t : Set α} (h : s ⊆ t) : Continuous (inclusion h) :=
  continuous_id.subtype_map h
#align continuous_inclusion continuous_inclusion

theorem continuousAt_subtype_val {p : α → Prop} {a : Subtype p} :
    ContinuousAt ((↑) : Subtype p → α) a :=
  continuous_subtype_val.continuousAt
#align continuous_at_subtype_coe continuousAt_subtype_val

theorem Subtype.dense_iff {s : Set α} {t : Set s} : Dense t ↔ s ⊆ closure ((↑) '' t) := by
  rw [inducing_subtype_val.dense_iff, SetCoe.forall]
  rfl
#align subtype.dense_iff Subtype.dense_iff

-- porting note: new lemma
theorem map_nhds_subtype_val {s : Set α} (a : s) : map ((↑) : s → α) (𝓝 a) = 𝓝[s] ↑a := by
  rw [inducing_subtype_val.map_nhds_eq, Subtype.range_val]

theorem map_nhds_subtype_coe_eq_nhds {a : α} (ha : p a) (h : ∀ᶠ x in 𝓝 a, p x) :
    map ((↑) : Subtype p → α) (𝓝 ⟨a, ha⟩) = 𝓝 a :=
  map_nhds_induced_of_mem <| by rw [Subtype.range_val]; exact h
#align map_nhds_subtype_coe_eq map_nhds_subtype_coe_eq_nhds

theorem nhds_subtype_eq_comap {a : α} {h : p a} : 𝓝 (⟨a, h⟩ : Subtype p) = comap (↑) (𝓝 a) :=
  nhds_induced _ _
#align nhds_subtype_eq_comap nhds_subtype_eq_comap

theorem tendsto_subtype_rng {β : Type _} {p : α → Prop} {b : Filter β} {f : β → Subtype p} :
    ∀ {a : Subtype p}, Tendsto f b (𝓝 a) ↔ Tendsto (fun x => (f x : α)) b (𝓝 (a : α))
  | ⟨a, ha⟩ => by rw [nhds_subtype_eq_comap, tendsto_comap_iff]; rfl
#align tendsto_subtype_rng tendsto_subtype_rng

-- porting note: todo: see https://github.com/leanprover-community/mathlib/pull/18321
theorem continuous_subtype_nhds_cover {ι : Sort _} {f : α → β} {c : ι → α → Prop}
    (c_cover : ∀ x : α, ∃ i, { x | c i x } ∈ 𝓝 x)
    (f_cont : ∀ i, Continuous fun x : Subtype (c i) => f x) : Continuous f :=
<<<<<<< HEAD
  continuous_iff_continuousAt.mpr fun x =>
    let ⟨i, (c_sets : { x | c i x } ∈ 𝓝 x)⟩ := c_cover x
    let x' : Subtype (c i) := ⟨x, mem_of_mem_nhds c_sets⟩
    calc
      map f (𝓝 x) = map f (map (↑) (𝓝 x')) :=
        congr_arg (map f) (map_nhds_subtype_coe_eq_nhds _ c_sets).symm
      _ = map (fun x : Subtype (c i) => f x) (𝓝 x') := rfl
      _ ≤ 𝓝 (f x) := continuous_iff_continuousAt.mp (f_cont i) x'
=======
  continuous_iff_continuousAt.mpr fun x => by
    rcases c_cover x with ⟨i, c_sets⟩
    lift x to Subtype (c i) using mem_of_mem_nhds c_sets
    refine' (inducing_subtype_val.continuousAt_iff' _).1 (f_cont i).continuousAt
    rwa [Subtype.range_coe]
>>>>>>> a033cd19
#align continuous_subtype_nhds_cover continuous_subtype_nhds_cover

/- porting note: todo: see https://github.com/leanprover-community/mathlib/pull/18321

I failed to quickly fix the proof. This is a leaf lemma, and it is going to be replaced by a lemma
formulated using `ContinuousOn`.
-/
#noalign continuous_subtype_is_closed_cover

theorem closure_subtype {x : { a // p a }} {s : Set { a // p a }} :
    x ∈ closure s ↔ (x : α) ∈ closure (((↑) : _ → α) '' s) :=
  closure_induced
#align closure_subtype closure_subtype

theorem continuousAt_codRestrict_iff {f : α → β} {t : Set β} (h1 : ∀ x, f x ∈ t) {x : α} :
    ContinuousAt (codRestrict f t h1) x ↔ ContinuousAt f x := by
  simp_rw [inducing_subtype_val.continuousAt_iff, Function.comp, val_codRestrict_apply]
#align continuous_at_cod_restrict_iff continuousAt_codRestrict_iff

alias continuousAt_codRestrict_iff ↔ _ ContinuousAt.codRestrict
#align continuous_at.cod_restrict ContinuousAt.codRestrict

theorem ContinuousAt.restrict {f : α → β} {s : Set α} {t : Set β} (h1 : MapsTo f s t) {x : s}
    (h2 : ContinuousAt f x) : ContinuousAt (h1.restrict f s t) x :=
  (h2.comp continuousAt_subtype_val).codRestrict _
#align continuous_at.restrict ContinuousAt.restrict

theorem ContinuousAt.restrictPreimage {f : α → β} {s : Set β} {x : f ⁻¹' s} (h : ContinuousAt f x) :
    ContinuousAt (s.restrictPreimage f) x :=
  h.restrict _
#align continuous_at.restrict_preimage ContinuousAt.restrictPreimage

-- porting note: todo: restore @[continuity]
theorem Continuous.codRestrict {f : α → β} {s : Set β} (hf : Continuous f) (hs : ∀ a, f a ∈ s) :
    Continuous (s.codRestrict f hs) :=
  hf.subtype_mk hs
#align continuous.cod_restrict Continuous.codRestrict

theorem Inducing.codRestrict {e : α → β} (he : Inducing e) {s : Set β} (hs : ∀ x, e x ∈ s) :
    Inducing (codRestrict e s hs) :=
  inducing_of_inducing_compose (he.continuous.codRestrict hs) continuous_subtype_val he
#align inducing.cod_restrict Inducing.codRestrict

theorem Embedding.codRestrict {e : α → β} (he : Embedding e) (s : Set β) (hs : ∀ x, e x ∈ s) :
    Embedding (codRestrict e s hs) :=
  embedding_of_embedding_compose (he.continuous.codRestrict hs) continuous_subtype_val he
#align embedding.cod_restrict Embedding.codRestrict

end Subtype

section Quotient

variable [TopologicalSpace α] [TopologicalSpace β] [TopologicalSpace γ]

variable {r : α → α → Prop} {s : Setoid α}

theorem quotientMap_quot_mk : QuotientMap (@Quot.mk α r) :=
  ⟨Quot.exists_rep, rfl⟩
#align quotient_map_quot_mk quotientMap_quot_mk

-- porting note: todo: restore @[continuity]
theorem continuous_quot_mk : Continuous (@Quot.mk α r) :=
  continuous_coinduced_rng
#align continuous_quot_mk continuous_quot_mk

-- porting note: todo: restore @[continuity]
theorem continuous_quot_lift {f : α → β} (hr : ∀ a b, r a b → f a = f b) (h : Continuous f) :
    Continuous (Quot.lift f hr : Quot r → β) :=
  continuous_coinduced_dom.2 h
#align continuous_quot_lift continuous_quot_lift

theorem quotientMap_quotient_mk' : QuotientMap (@Quotient.mk' α s) :=
  quotientMap_quot_mk
#align quotient_map_quotient_mk quotientMap_quotient_mk'

theorem continuous_quotient_mk' : Continuous (@Quotient.mk' α s) :=
  continuous_coinduced_rng
#align continuous_quotient_mk continuous_quotient_mk'

theorem Continuous.quotient_lift {f : α → β} (h : Continuous f) (hs : ∀ a b, a ≈ b → f a = f b) :
    Continuous (Quotient.lift f hs : Quotient s → β) :=
  continuous_coinduced_dom.2 h
#align continuous.quotient_lift Continuous.quotient_lift

theorem Continuous.quotient_liftOn' {f : α → β} (h : Continuous f)
    (hs : ∀ a b, @Setoid.r _ s a b → f a = f b) :
    Continuous (fun x => Quotient.liftOn' x f hs : Quotient s → β) :=
  h.quotient_lift hs
#align continuous.quotient_lift_on' Continuous.quotient_liftOn'

theorem Continuous.quotient_map' {t : Setoid β} {f : α → β} (hf : Continuous f)
    (H : (s.r ⇒ t.r) f f) : Continuous (Quotient.map' f H) :=
  (continuous_quotient_mk'.comp hf).quotient_lift _
#align continuous.quotient_map' Continuous.quotient_map'

end Quotient

section Pi

variable {ι : Type _} {π : ι → Type _} {κ : Type _} [TopologicalSpace α]
  [∀ i, TopologicalSpace (π i)] {f : α → ∀ i : ι, π i}

theorem continuous_pi_iff : Continuous f ↔ ∀ i, Continuous fun a => f a i := by
  simp only [continuous_infᵢ_rng, continuous_induced_rng, comp]
#align continuous_pi_iff continuous_pi_iff

-- porting note: todo: restore @[continuity]
theorem continuous_pi (h : ∀ i, Continuous fun a => f a i) : Continuous f :=
  continuous_pi_iff.2 h
#align continuous_pi continuous_pi

-- porting note: todo: restore @[continuity]
theorem continuous_apply (i : ι) : Continuous fun p : ∀ i, π i => p i :=
  continuous_infᵢ_dom continuous_induced_dom
#align continuous_apply continuous_apply

-- porting note: new lemma
theorem isOpen_pi_set {s : Set ι} {t : (i : ι) → Set (π i)}
    (hs : s.Finite) (h : ∀ i ∈ s, IsOpen (t i)) : IsOpen (s.pi t) := by
  rw [pi_def]
  exact isOpen_binterᵢ hs fun a ha => (h a ha).preimage (continuous_apply a)

-- porting note: todo: restore @[continuity]
theorem continuous_apply_apply {ρ : κ → ι → Type _} [∀ j i, TopologicalSpace (ρ j i)] (j : κ)
    (i : ι) : Continuous fun p : ∀ j, ∀ i, ρ j i => p j i :=
  (continuous_apply i).comp (continuous_apply j)
#align continuous_apply_apply continuous_apply_apply

theorem continuousAt_apply (i : ι) (x : ∀ i, π i) : ContinuousAt (fun p : ∀ i, π i => p i) x :=
  (continuous_apply i).continuousAt
#align continuous_at_apply continuousAt_apply

theorem Filter.Tendsto.apply {l : Filter β} {f : β → ∀ i, π i} {x : ∀ i, π i}
    (h : Tendsto f l (𝓝 x)) (i : ι) : Tendsto (fun a => f a i) l (𝓝 <| x i) :=
  (continuousAt_apply i _).tendsto.comp h
#align filter.tendsto.apply Filter.Tendsto.apply

theorem nhds_pi {a : ∀ i, π i} : 𝓝 a = pi fun i => 𝓝 (a i) := by
  simp only [nhds_infᵢ, nhds_induced, Filter.pi]
#align nhds_pi nhds_pi

theorem tendsto_pi_nhds {f : β → ∀ i, π i} {g : ∀ i, π i} {u : Filter β} :
    Tendsto f u (𝓝 g) ↔ ∀ x, Tendsto (fun i => f i x) u (𝓝 (g x)) := by
  rw [nhds_pi, Filter.tendsto_pi]
#align tendsto_pi_nhds tendsto_pi_nhds

theorem continuousAt_pi {f : α → ∀ i, π i} {x : α} :
    ContinuousAt f x ↔ ∀ i, ContinuousAt (fun y => f y i) x :=
  tendsto_pi_nhds
#align continuous_at_pi continuousAt_pi

theorem Filter.Tendsto.update [DecidableEq ι] {l : Filter β} {f : β → ∀ i, π i} {x : ∀ i, π i}
    (hf : Tendsto f l (𝓝 x)) (i : ι) {g : β → π i} {xi : π i} (hg : Tendsto g l (𝓝 xi)) :
    Tendsto (fun a => update (f a) i (g a)) l (𝓝 <| update x i xi) :=
  tendsto_pi_nhds.2 fun j => by rcases eq_or_ne j i with (rfl | hj) <;> simp [*, hf.apply]
#align filter.tendsto.update Filter.Tendsto.update

theorem ContinuousAt.update [DecidableEq ι] {a : α} (hf : ContinuousAt f a) (i : ι) {g : α → π i}
    (hg : ContinuousAt g a) : ContinuousAt (fun a => update (f a) i (g a)) a :=
  hf.tendsto.update i hg
#align continuous_at.update ContinuousAt.update

theorem Continuous.update [DecidableEq ι] (hf : Continuous f) (i : ι) {g : α → π i}
    (hg : Continuous g) : Continuous fun a => update (f a) i (g a) :=
  continuous_iff_continuousAt.2 fun _ => hf.continuousAt.update i hg.continuousAt
#align continuous.update Continuous.update

/-- `update f i x` is continuous in `(f, x)`. -/
-- porting note: todo: restore @[continuity]
theorem continuous_update [DecidableEq ι] (i : ι) :
    Continuous fun f : (∀ j, π j) × π i => update f.1 i f.2 :=
  continuous_fst.update i continuous_snd
#align continuous_update continuous_update

theorem Filter.Tendsto.fin_insertNth {n} {π : Fin (n + 1) → Type _} [∀ i, TopologicalSpace (π i)]
    (i : Fin (n + 1)) {f : β → π i} {l : Filter β} {x : π i} (hf : Tendsto f l (𝓝 x))
    {g : β → ∀ j : Fin n, π (i.succAbove j)} {y : ∀ j, π (i.succAbove j)} (hg : Tendsto g l (𝓝 y)) :
    Tendsto (fun a => i.insertNth (f a) (g a)) l (𝓝 <| i.insertNth x y) :=
  tendsto_pi_nhds.2 fun j => Fin.succAboveCases i (by simpa) (by simpa using tendsto_pi_nhds.1 hg) j
#align filter.tendsto.fin_insert_nth Filter.Tendsto.fin_insertNth

theorem ContinuousAt.fin_insertNth {n} {π : Fin (n + 1) → Type _} [∀ i, TopologicalSpace (π i)]
    (i : Fin (n + 1)) {f : α → π i} {a : α} (hf : ContinuousAt f a)
    {g : α → ∀ j : Fin n, π (i.succAbove j)} (hg : ContinuousAt g a) :
    ContinuousAt (fun a => i.insertNth (f a) (g a)) a :=
  hf.tendsto.fin_insertNth i hg
#align continuous_at.fin_insert_nth ContinuousAt.fin_insertNth

theorem Continuous.fin_insertNth {n} {π : Fin (n + 1) → Type _} [∀ i, TopologicalSpace (π i)]
    (i : Fin (n + 1)) {f : α → π i} (hf : Continuous f) {g : α → ∀ j : Fin n, π (i.succAbove j)}
    (hg : Continuous g) : Continuous fun a => i.insertNth (f a) (g a) :=
  continuous_iff_continuousAt.2 fun _ => hf.continuousAt.fin_insertNth i hg.continuousAt
#align continuous.fin_insert_nth Continuous.fin_insertNth

theorem isOpen_set_pi {i : Set ι} {s : ∀ a, Set (π a)} (hi : i.Finite)
    (hs : ∀ a ∈ i, IsOpen (s a)) : IsOpen (pi i s) := by
  rw [pi_def]; exact isOpen_binterᵢ hi fun a ha => (hs _ ha).preimage (continuous_apply _)
#align is_open_set_pi isOpen_set_pi

theorem isClosed_set_pi {i : Set ι} {s : ∀ a, Set (π a)} (hs : ∀ a ∈ i, IsClosed (s a)) :
    IsClosed (pi i s) := by
  rw [pi_def]; exact isClosed_binterᵢ fun a ha => (hs _ ha).preimage (continuous_apply _)
#align is_closed_set_pi isClosed_set_pi

theorem mem_nhds_of_pi_mem_nhds {I : Set ι} {s : ∀ i, Set (π i)} (a : ∀ i, π i) (hs : I.pi s ∈ 𝓝 a)
    {i : ι} (hi : i ∈ I) : s i ∈ 𝓝 (a i) := by
  rw [nhds_pi] at hs; exact mem_of_pi_mem_pi hs hi
#align mem_nhds_of_pi_mem_nhds mem_nhds_of_pi_mem_nhds

theorem set_pi_mem_nhds {i : Set ι} {s : ∀ a, Set (π a)} {x : ∀ a, π a} (hi : i.Finite)
    (hs : ∀ a ∈ i, s a ∈ 𝓝 (x a)) : pi i s ∈ 𝓝 x := by
  rw [pi_def, binterᵢ_mem hi]
  exact fun a ha => (continuous_apply a).continuousAt (hs a ha)
#align set_pi_mem_nhds set_pi_mem_nhds

theorem set_pi_mem_nhds_iff {I : Set ι} (hI : I.Finite) {s : ∀ i, Set (π i)} (a : ∀ i, π i) :
    I.pi s ∈ 𝓝 a ↔ ∀ i : ι, i ∈ I → s i ∈ 𝓝 (a i) := by
  rw [nhds_pi, pi_mem_pi_iff hI]
#align set_pi_mem_nhds_iff set_pi_mem_nhds_iff

theorem interior_pi_set {I : Set ι} (hI : I.Finite) {s : ∀ i, Set (π i)} :
    interior (pi I s) = I.pi fun i => interior (s i) := by
  ext a
  simp only [Set.mem_pi, mem_interior_iff_mem_nhds, set_pi_mem_nhds_iff hI]
#align interior_pi_set interior_pi_set

theorem exists_finset_piecewise_mem_of_mem_nhds [DecidableEq ι] {s : Set (∀ a, π a)} {x : ∀ a, π a}
    (hs : s ∈ 𝓝 x) (y : ∀ a, π a) : ∃ I : Finset ι, I.piecewise x y ∈ s := by
  simp only [nhds_pi, Filter.mem_pi'] at hs
  rcases hs with ⟨I, t, htx, hts⟩
  refine' ⟨I, hts fun i hi => _⟩
  simpa [Finset.mem_coe.1 hi] using mem_of_mem_nhds (htx i)
#align exists_finset_piecewise_mem_of_mem_nhds exists_finset_piecewise_mem_of_mem_nhds

theorem pi_generateFrom_eq {π : ι → Type _} {g : ∀ a, Set (Set (π a))} :
    (@Pi.topologicalSpace ι π fun a => generateFrom (g a)) =
      generateFrom
        { t | ∃ (s : ∀ a, Set (π a)) (i : Finset ι), (∀ a ∈ i, s a ∈ g a) ∧ t = pi (↑i) s } := by
  refine le_antisymm ?_ ?_
  · apply le_generateFrom
    rintro _ ⟨s, i, hi, rfl⟩
    letI := fun a => generateFrom (g a)
    exact isOpen_set_pi i.finite_toSet (fun a ha => GenerateOpen.basic _ (hi a ha))
  · refine le_infᵢ fun a => coinduced_le_iff_le_induced.1 <| le_generateFrom fun s hs => ?_
    refine GenerateOpen.basic _ ⟨update (fun a => univ) a s, {a}, ?_⟩
    simp [hs]
#align pi_generate_from_eq pi_generateFrom_eq

theorem pi_eq_generateFrom :
    Pi.topologicalSpace =
      generateFrom
        { g | ∃ (s : ∀ a, Set (π a)) (i : Finset ι), (∀ a ∈ i, IsOpen (s a)) ∧ g = pi (↑i) s } :=
  calc Pi.topologicalSpace = @Pi.topologicalSpace ι π fun a => generateFrom { s | IsOpen s } :=
    by simp only [generateFrom_setOf_isOpen]
  _ = _ := pi_generateFrom_eq
#align pi_eq_generate_from pi_eq_generateFrom

theorem pi_generateFrom_eq_finite {π : ι → Type _} {g : ∀ a, Set (Set (π a))} [Finite ι]
    (hg : ∀ a, ⋃₀ g a = univ) :
    (@Pi.topologicalSpace ι π fun a => generateFrom (g a)) =
      generateFrom { t | ∃ s : ∀ a, Set (π a), (∀ a, s a ∈ g a) ∧ t = pi univ s } := by
  cases nonempty_fintype ι
  rw [pi_generateFrom_eq]
  refine' le_antisymm (generateFrom_mono _) (le_generateFrom _)
  · exact fun s ⟨t, ht, Eq⟩ => ⟨t, Finset.univ, by simp [ht, Eq]⟩
  · rintro s ⟨t, i, ht, rfl⟩
    letI := generateFrom { t | ∃ s : ∀ a, Set (π a), (∀ a, s a ∈ g a) ∧ t = pi univ s }
    refine isOpen_iff_forall_mem_open.2 fun f hf => ?_
    choose c hcg hfc using fun a => unionₛ_eq_univ_iff.1 (hg a) (f a)
    refine ⟨pi i t ∩ pi (↑iᶜ : Set ι) c, inter_subset_left _ _, ?_, ⟨hf, fun a _ => hfc a⟩⟩
    rw [← univ_pi_piecewise]
    refine GenerateOpen.basic _ ⟨_, fun a => ?_, rfl⟩
    by_cases a ∈ i <;> simp [*]
#align pi_generate_from_eq_finite pi_generateFrom_eq_finite

/-- Suppose `π i` is a family of topological spaces indexed by `i : ι`, and `X` is a type
endowed with a family of maps `f i : X → π i` for every `i : ι`, hence inducing a
map `g : X → Π i, π i`. This lemma shows that infimum of the topologies on `X` induced by
the `f i` as `i : ι` varies is simply the topology on `X` induced by `g : X → Π i, π i`
where `Π i, π i` is endowed with the usual product topology. -/
theorem inducing_infᵢ_to_pi {X : Type _} (f : ∀ i, X → π i) :
    @Inducing X (∀ i, π i) (⨅ i, induced (f i) inferInstance) _ fun x i => f i x := by
  letI := ⨅ i, induced (f i) inferInstance
  constructor
  erw [induced_infᵢ]
  congr 1
  funext
  erw [induced_compose]; rfl
#align inducing_infi_to_pi inducing_infᵢ_to_pi

variable [Finite ι] [∀ i, DiscreteTopology (π i)]

/-- A finite product of discrete spaces is discrete. -/
instance PiCat.discreteTopology : DiscreteTopology (∀ i, π i) :=
  singletons_open_iff_discrete.mp fun x => by
    rw [← univ_pi_singleton]
    exact isOpen_pi_set finite_univ fun i _ => (isOpen_discrete {x i})
#align Pi.discrete_topology PiCat.discreteTopology

end Pi

section Sigma

variable {ι κ : Type _} {σ : ι → Type _} {τ : κ → Type _} [∀ i, TopologicalSpace (σ i)]
  [∀ k, TopologicalSpace (τ k)] [TopologicalSpace α]

-- porting note: todo: restore @[continuity]
theorem continuous_sigmaMk {i : ι} : Continuous (@Sigma.mk ι σ i) :=
  continuous_supᵢ_rng continuous_coinduced_rng
#align continuous_sigma_mk continuous_sigmaMk

-- porting note: the proof was `by simp only [isOpen_supᵢ_iff, isOpen_coinduced]`
theorem isOpen_sigma_iff {s : Set (Sigma σ)} : IsOpen s ↔ ∀ i, IsOpen (Sigma.mk i ⁻¹' s) := by
  delta instTopologicalSpaceSigma
  rw [isOpen_supᵢ_iff]
  rfl
#align is_open_sigma_iff isOpen_sigma_iff

theorem isClosed_sigma_iff {s : Set (Sigma σ)} : IsClosed s ↔ ∀ i, IsClosed (Sigma.mk i ⁻¹' s) := by
  simp only [← isOpen_compl_iff, isOpen_sigma_iff, preimage_compl]
#align is_closed_sigma_iff isClosed_sigma_iff

theorem isOpenMap_sigmaMk {i : ι} : IsOpenMap (@Sigma.mk ι σ i) := by
  intro s hs
  rw [isOpen_sigma_iff]
  intro j
  rcases eq_or_ne j i with (rfl | hne)
  · rwa [Set.preimage_image_eq _ sigma_mk_injective]
  · rw [preimage_image_sigmaMk_of_ne hne]
    exact isOpen_empty
#align is_open_map_sigma_mk isOpenMap_sigmaMk

theorem isOpen_range_sigmaMk {i : ι} : IsOpen (Set.range (@Sigma.mk ι σ i)) :=
  isOpenMap_sigmaMk.isOpen_range
#align is_open_range_sigma_mk isOpen_range_sigmaMk

theorem isClosedMap_sigmaMk {i : ι} : IsClosedMap (@Sigma.mk ι σ i) := by
  intro s hs
  rw [isClosed_sigma_iff]
  intro j
  rcases eq_or_ne j i with (rfl | hne)
  · rwa [Set.preimage_image_eq _ sigma_mk_injective]
  · rw [preimage_image_sigmaMk_of_ne hne]
    exact isClosed_empty
#align is_closed_map_sigma_mk isClosedMap_sigmaMk

theorem isClosed_range_sigmaMk {i : ι} : IsClosed (Set.range (@Sigma.mk ι σ i)) :=
  isClosedMap_sigmaMk.closed_range
#align is_closed_range_sigma_mk isClosed_range_sigmaMk

theorem openEmbedding_sigmaMk {i : ι} : OpenEmbedding (@Sigma.mk ι σ i) :=
  openEmbedding_of_continuous_injective_open continuous_sigmaMk sigma_mk_injective
    isOpenMap_sigmaMk
#align open_embedding_sigma_mk openEmbedding_sigmaMk

theorem closedEmbedding_sigmaMk {i : ι} : ClosedEmbedding (@Sigma.mk ι σ i) :=
  closedEmbedding_of_continuous_injective_closed continuous_sigmaMk sigma_mk_injective
    isClosedMap_sigmaMk
#align closed_embedding_sigma_mk closedEmbedding_sigmaMk

theorem embedding_sigmaMk {i : ι} : Embedding (@Sigma.mk ι σ i) :=
  closedEmbedding_sigmaMk.1
#align embedding_sigma_mk embedding_sigmaMk

theorem Sigma.nhds_mk (i : ι) (x : σ i) : 𝓝 (⟨i, x⟩ : Sigma σ) = Filter.map (Sigma.mk i) (𝓝 x) :=
  (openEmbedding_sigmaMk.map_nhds_eq x).symm
#align sigma.nhds_mk Sigma.nhds_mk

theorem Sigma.nhds_eq (x : Sigma σ) : 𝓝 x = Filter.map (Sigma.mk x.1) (𝓝 x.2) := by
  cases x
  apply Sigma.nhds_mk
#align sigma.nhds_eq Sigma.nhds_eq

theorem comap_sigmaMk_nhds (i : ι) (x : σ i) : comap (Sigma.mk i) (𝓝 ⟨i, x⟩) = 𝓝 x :=
  (embedding_sigmaMk.nhds_eq_comap _).symm
#align comap_sigma_mk_nhds comap_sigmaMk_nhds

theorem isOpen_sigma_fst_preimage (s : Set ι) : IsOpen (Sigma.fst ⁻¹' s : Set (Σ a, σ a)) := by
  rw [← bunionᵢ_of_singleton s, preimage_unionᵢ₂]
  simp only [← range_sigmaMk]
  exact isOpen_bunionᵢ fun _ _ => isOpen_range_sigmaMk
#align is_open_sigma_fst_preimage isOpen_sigma_fst_preimage

/-- A map out of a sum type is continuous iff its restriction to each summand is. -/
@[simp]
theorem continuous_sigma_iff {f : Sigma σ → α} :
    Continuous f ↔ ∀ i, Continuous fun a => f ⟨i, a⟩ := by
  delta instTopologicalSpaceSigma
  rw [continuous_supᵢ_dom]
  exact forall_congr' fun _ => continuous_coinduced_dom
#align continuous_sigma_iff continuous_sigma_iff

/-- A map out of a sum type is continuous if its restriction to each summand is. -/
-- porting note: todo: restore @[continuity]
theorem continuous_sigma {f : Sigma σ → α} (hf : ∀ i, Continuous fun a => f ⟨i, a⟩) :
    Continuous f :=
  continuous_sigma_iff.2 hf
#align continuous_sigma continuous_sigma

@[simp 1100]
theorem continuous_sigma_map {f₁ : ι → κ} {f₂ : ∀ i, σ i → τ (f₁ i)} :
    Continuous (Sigma.map f₁ f₂) ↔ ∀ i, Continuous (f₂ i) :=
  continuous_sigma_iff.trans <| by simp only [Sigma.map, embedding_sigmaMk.continuous_iff, comp]
#align continuous_sigma_map continuous_sigma_map

-- porting note: todo: restore @[continuity]
theorem Continuous.sigma_map {f₁ : ι → κ} {f₂ : ∀ i, σ i → τ (f₁ i)} (hf : ∀ i, Continuous (f₂ i)) :
    Continuous (Sigma.map f₁ f₂) :=
  continuous_sigma_map.2 hf
#align continuous.sigma_map Continuous.sigma_map

theorem isOpenMap_sigma {f : Sigma σ → α} : IsOpenMap f ↔ ∀ i, IsOpenMap fun a => f ⟨i, a⟩ := by
  simp only [isOpenMap_iff_nhds_le, Sigma.forall, Sigma.nhds_eq, map_map, comp]
#align is_open_map_sigma isOpenMap_sigma

theorem isOpenMap_sigma_map {f₁ : ι → κ} {f₂ : ∀ i, σ i → τ (f₁ i)} :
    IsOpenMap (Sigma.map f₁ f₂) ↔ ∀ i, IsOpenMap (f₂ i) :=
  isOpenMap_sigma.trans <|
    forall_congr' fun i => (@openEmbedding_sigmaMk _ _ _ (f₁ i)).isOpenMap_iff.symm
#align is_open_map_sigma_map isOpenMap_sigma_map

theorem inducing_sigma_map {f₁ : ι → κ} {f₂ : ∀ i, σ i → τ (f₁ i)} (h₁ : Injective f₁) :
    Inducing (Sigma.map f₁ f₂) ↔ ∀ i, Inducing (f₂ i) := by
  simp only [inducing_iff_nhds, Sigma.forall, Sigma.nhds_mk, Sigma.map_mk, ← map_sigma_mk_comap h₁,
    map_inj sigma_mk_injective]
#align inducing_sigma_map inducing_sigma_map

theorem embedding_sigma_map {f₁ : ι → κ} {f₂ : ∀ i, σ i → τ (f₁ i)} (h : Injective f₁) :
    Embedding (Sigma.map f₁ f₂) ↔ ∀ i, Embedding (f₂ i) := by
  simp only [embedding_iff, Injective.sigma_map, inducing_sigma_map h, forall_and, h.sigma_map_iff]
#align embedding_sigma_map embedding_sigma_map

theorem openEmbedding_sigma_map {f₁ : ι → κ} {f₂ : ∀ i, σ i → τ (f₁ i)} (h : Injective f₁) :
    OpenEmbedding (Sigma.map f₁ f₂) ↔ ∀ i, OpenEmbedding (f₂ i) := by
  simp only [openEmbedding_iff_embedding_open, isOpenMap_sigma_map, embedding_sigma_map h,
    forall_and]
#align open_embedding_sigma_map openEmbedding_sigma_map

end Sigma

section ULift

-- porting note: todo: restore @[continuity]
theorem continuous_uLift_down [TopologicalSpace α] : Continuous (ULift.down : ULift.{v, u} α → α) :=
  continuous_induced_dom
#align continuous_ulift_down continuous_uLift_down

-- porting note: todo: restore @[continuity]
theorem continuous_uLift_up [TopologicalSpace α] : Continuous (ULift.up : α → ULift.{v, u} α) :=
  continuous_induced_rng.2 continuous_id
#align continuous_ulift_up continuous_uLift_up

end ULift<|MERGE_RESOLUTION|>--- conflicted
+++ resolved
@@ -1057,22 +1057,11 @@
 theorem continuous_subtype_nhds_cover {ι : Sort _} {f : α → β} {c : ι → α → Prop}
     (c_cover : ∀ x : α, ∃ i, { x | c i x } ∈ 𝓝 x)
     (f_cont : ∀ i, Continuous fun x : Subtype (c i) => f x) : Continuous f :=
-<<<<<<< HEAD
-  continuous_iff_continuousAt.mpr fun x =>
-    let ⟨i, (c_sets : { x | c i x } ∈ 𝓝 x)⟩ := c_cover x
-    let x' : Subtype (c i) := ⟨x, mem_of_mem_nhds c_sets⟩
-    calc
-      map f (𝓝 x) = map f (map (↑) (𝓝 x')) :=
-        congr_arg (map f) (map_nhds_subtype_coe_eq_nhds _ c_sets).symm
-      _ = map (fun x : Subtype (c i) => f x) (𝓝 x') := rfl
-      _ ≤ 𝓝 (f x) := continuous_iff_continuousAt.mp (f_cont i) x'
-=======
   continuous_iff_continuousAt.mpr fun x => by
     rcases c_cover x with ⟨i, c_sets⟩
     lift x to Subtype (c i) using mem_of_mem_nhds c_sets
     refine' (inducing_subtype_val.continuousAt_iff' _).1 (f_cont i).continuousAt
     rwa [Subtype.range_coe]
->>>>>>> a033cd19
 #align continuous_subtype_nhds_cover continuous_subtype_nhds_cover
 
 /- porting note: todo: see https://github.com/leanprover-community/mathlib/pull/18321
