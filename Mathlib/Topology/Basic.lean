--- conflicted
+++ resolved
@@ -1569,15 +1569,9 @@
   isOpen_preimage : ∀ s, IsOpen s → IsOpen (f ⁻¹' s)
 #align continuous Continuous
 
-<<<<<<< HEAD
-theorem continuous_def {ta : TopologicalSpace α} {tb : TopologicalSpace β} {f : α → β} :
-    @Continuous _ _ ta tb f ↔ ∀ s, IsOpen s → IsOpen (f ⁻¹' s) :=
-  ⟨fun hf s hs => hf.isOpen_preimage s hs, fun h => ⟨h⟩⟩
-=======
 theorem continuous_def {_ : TopologicalSpace α} {_ : TopologicalSpace β} {f : α → β} :
     Continuous f ↔ ∀ s, IsOpen s → IsOpen (f ⁻¹' s) :=
   ⟨fun hf s hs => hf.is_open_preimage s hs, fun h => ⟨h⟩⟩
->>>>>>> 9335ba06
 #align continuous_def continuous_def
 
 theorem IsOpen.preimage {f : α → β} (hf : Continuous f) {s : Set β} (h : IsOpen s) :
