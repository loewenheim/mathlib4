/-
Copyright (c) 2016 Jeremy Avigad. All rights reserved.
Released under Apache 2.0 license as described in the file LICENSE.
Authors: Jeremy Avigad, Leonardo de Moura, Mario Carneiro, Johannes Hölzl

! This file was ported from Lean 3 source module algebra.order.monoid.cancel.defs
! leanprover-community/mathlib commit 70d50ecfd4900dd6d328da39ab7ebd516abe4025
! Please do not edit these lines, except to modify the commit id
! if you have ported upstream changes.
-/
import Mathlib.Algebra.Order.Monoid.Defs

/-!
# Ordered cancellative monoids
-/


universe u

variable {α : Type u}

open Function

/-- An ordered cancellative additive commutative monoid
is an additive commutative monoid with a partial order,
in which addition is cancellative and monotone. -/
class OrderedCancelAddCommMonoid (α : Type u) extends AddCommMonoid α, PartialOrder α where
  /-- Addition is monotone in an ordered cancellative additive commutative monoid. -/
  protected add_le_add_left : ∀ a b : α, a ≤ b → ∀ c : α, c + a ≤ c + b
  /-- Additive cancellation is compatible with the order in an ordered cancellative additive
    commutative monoid. -/
  protected le_of_add_le_add_left : ∀ a b c : α, a + b ≤ a + c → b ≤ c
#align ordered_cancel_add_comm_monoid OrderedCancelAddCommMonoid

/-- An ordered cancellative commutative monoid
is a commutative monoid with a partial order,
in which multiplication is cancellative and monotone. -/
class OrderedCancelCommMonoid (α : Type u) extends CommMonoid α, PartialOrder α where
  /-- Multiplication is monotone in an ordered cancellative commutative monoid. -/
  protected mul_le_mul_left : ∀ a b : α, a ≤ b → ∀ c : α, c * a ≤ c * b
  /-- Cancellation is compatible with the order in an ordered cancellative commutative monoid. -/
  protected le_of_mul_le_mul_left : ∀ a b c : α, a * b ≤ a * c → b ≤ c
#align ordered_cancel_comm_monoid OrderedCancelCommMonoid

attribute [to_additive OrderedCancelAddCommMonoid] OrderedCancelCommMonoid

section OrderedCancelCommMonoid

variable [OrderedCancelCommMonoid α] {a b c d : α}

@[to_additive]
<<<<<<< HEAD
instance OrderedCancelCommMonoid.to_ContravariantClass_le_left (M : Type _)
    [OrderedCancelCommMonoid M] :
    ContravariantClass M M (· * ·) (· ≤ ·) :=
=======
instance (priority := 200) OrderedCancelCommMonoid.to_contravariantClass_le_left :
    ContravariantClass α α (· * ·) (· ≤ ·) :=
>>>>>>> cfd16dd8
  ⟨OrderedCancelCommMonoid.le_of_mul_le_mul_left⟩
#align ordered_cancel_comm_monoid.to_contravariant_class_le_left
  OrderedCancelCommMonoid.to_contravariantClass_le_left
#align ordered_cancel_add_comm_monoid.to_contravariant_class_le_left
  OrderedCancelAddCommMonoid.to_contravariantClass_le_left

@[to_additive]
theorem OrderedCancelCommMonoid.lt_of_mul_lt_mul_left : ∀ a b c : α, a * b < a * c → b < c :=
  fun a b c h =>
  lt_of_le_not_le (OrderedCancelCommMonoid.le_of_mul_le_mul_left a b c h.le) <|
    mt (fun h => OrderedCancelCommMonoid.mul_le_mul_left _ _ h _) (not_le_of_gt h)
#align ordered_cancel_comm_monoid.lt_of_mul_lt_mul_left
  OrderedCancelCommMonoid.lt_of_mul_lt_mul_left
#align ordered_cancel_add_comm_monoid.lt_of_add_lt_add_left
  OrderedCancelAddCommMonoid.lt_of_add_lt_add_left

@[to_additive]
instance OrderedCancelCommMonoid.to_contravariantClass_left (M : Type _)
    [OrderedCancelCommMonoid M] :
    ContravariantClass M M (· * ·) (· < ·) where
  elim _ _ _ := OrderedCancelCommMonoid.lt_of_mul_lt_mul_left _ _ _
#align ordered_cancel_comm_monoid.to_contravariant_class_left
  OrderedCancelCommMonoid.to_contravariantClass_left
#align ordered_cancel_add_comm_monoid.to_contravariant_class_left
  OrderedCancelAddCommMonoid.to_contravariantClass_left

<<<<<<< HEAD
/- This instance can be proven with `by infer_instance`.  However, by analogy with the
instance `OrderedCommMonoid.to_CovariantClass_right`, I imagine that without this instance,
some Type would not have a `ContravariantClass M M (function.swap (*)) (<)` instance. -/
=======
/- This instance can be proven with `by apply_instance`.  However, by analogy with the
instance `OrderedCancelCommMonoid.to_covariantClass_right` above, I imagine that without
this instance, some Type would not have a `ContravariantClass M M (function.swap (*)) (<)`
instance. -/
>>>>>>> cfd16dd8
@[to_additive]
instance OrderedCancelCommMonoid.to_contravariantClass_right (M : Type _)
    [OrderedCancelCommMonoid M] :
    ContravariantClass M M (swap (· * ·)) (· < ·) :=
  contravariant_swap_mul_lt_of_contravariant_mul_lt M
#align ordered_cancel_comm_monoid.to_contravariant_class_right
  OrderedCancelCommMonoid.to_contravariantClass_right
#align ordered_cancel_add_comm_monoid.to_contravariant_class_right
  OrderedCancelAddCommMonoid.to_contravariantClass_right

-- see Note [lower instance priority]
@[to_additive]
instance (priority := 100) OrderedCancelCommMonoid.toOrderedCommMonoid : OrderedCommMonoid α :=
  { ‹OrderedCancelCommMonoid α› with }
#align ordered_cancel_comm_monoid.to_ordered_comm_monoid OrderedCancelCommMonoid.toOrderedCommMonoid
#align ordered_cancel_add_comm_monoid.to_ordered_comm_monoid
  OrderedCancelAddCommMonoid.toOrderedAddCommMonoid

-- see Note [lower instance priority]
@[to_additive OrderedCancelAddCommMonoid.toCancelAddCommMonoid]
instance (priority := 100) OrderedCancelCommMonoid.toCancelCommMonoid : CancelCommMonoid α :=
  { ‹OrderedCancelCommMonoid α› with
    mul_left_cancel :=
      fun a b c h => (le_of_mul_le_mul_left' h.le).antisymm <| le_of_mul_le_mul_left' h.ge }
#align ordered_cancel_comm_monoid.to_cancel_comm_monoid OrderedCancelCommMonoid.toCancelCommMonoid
#align ordered_cancel_add_comm_monoid.to_cancel_add_comm_monoid
  OrderedCancelAddCommMonoid.toCancelAddCommMonoid

end OrderedCancelCommMonoid

/-- A linearly ordered cancellative additive commutative monoid
is an additive commutative monoid with a decidable linear order
in which addition is cancellative and monotone. -/
class LinearOrderedCancelAddCommMonoid (α : Type u) extends OrderedCancelAddCommMonoid α,
    LinearOrderedAddCommMonoid α
#align linear_ordered_cancel_add_comm_monoid LinearOrderedCancelAddCommMonoid

/-- A linearly ordered cancellative commutative monoid
is a commutative monoid with a linear order
in which multiplication is cancellative and monotone. -/
class LinearOrderedCancelCommMonoid (α : Type u) extends OrderedCancelCommMonoid α,
    LinearOrderedCommMonoid α
#align linear_ordered_cancel_comm_monoid LinearOrderedCancelCommMonoid

attribute [to_additive LinearOrderedCancelAddCommMonoid] LinearOrderedCancelCommMonoid
attribute [to_additive] LinearOrderedCancelCommMonoid.toLinearOrderedCommMonoid<|MERGE_RESOLUTION|>--- conflicted
+++ resolved
@@ -49,14 +49,9 @@
 variable [OrderedCancelCommMonoid α] {a b c d : α}
 
 @[to_additive]
-<<<<<<< HEAD
-instance OrderedCancelCommMonoid.to_ContravariantClass_le_left (M : Type _)
+instance OrderedCancelCommMonoid.to_contravariantClass_le_left (M : Type _)
     [OrderedCancelCommMonoid M] :
     ContravariantClass M M (· * ·) (· ≤ ·) :=
-=======
-instance (priority := 200) OrderedCancelCommMonoid.to_contravariantClass_le_left :
-    ContravariantClass α α (· * ·) (· ≤ ·) :=
->>>>>>> cfd16dd8
   ⟨OrderedCancelCommMonoid.le_of_mul_le_mul_left⟩
 #align ordered_cancel_comm_monoid.to_contravariant_class_le_left
   OrderedCancelCommMonoid.to_contravariantClass_le_left
@@ -83,16 +78,9 @@
 #align ordered_cancel_add_comm_monoid.to_contravariant_class_left
   OrderedCancelAddCommMonoid.to_contravariantClass_left
 
-<<<<<<< HEAD
 /- This instance can be proven with `by infer_instance`.  However, by analogy with the
-instance `OrderedCommMonoid.to_CovariantClass_right`, I imagine that without this instance,
+instance `OrderedCommMonoid.to_covariantClass_right`, I imagine that without this instance,
 some Type would not have a `ContravariantClass M M (function.swap (*)) (<)` instance. -/
-=======
-/- This instance can be proven with `by apply_instance`.  However, by analogy with the
-instance `OrderedCancelCommMonoid.to_covariantClass_right` above, I imagine that without
-this instance, some Type would not have a `ContravariantClass M M (function.swap (*)) (<)`
-instance. -/
->>>>>>> cfd16dd8
 @[to_additive]
 instance OrderedCancelCommMonoid.to_contravariantClass_right (M : Type _)
     [OrderedCancelCommMonoid M] :
