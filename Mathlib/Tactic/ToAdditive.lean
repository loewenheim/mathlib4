/-
Copyright (c) 2017 Mario Carneiro. All rights reserved.
Released under Apache 2.0 license as described in the file LICENSE.
Authors: Mario Carneiro, Yury Kudryashov, Floris van Doorn
Ported by: E.W.Ayers
-/
import Mathlib.Data.String.Defs
import Mathlib.Lean.Expr.Basic
import Mathlib.Lean.Expr.ReplaceRec
import Mathlib.Lean.Expr
import Lean
import Lean.Data
import Lean.Elab.Term
import Std.Lean.NameMapAttribute

/-!
# The `@[to_additive]` attribute.

The attribute `to_additive` can be used to automatically transport theorems
and definitions (but not inductive types and structures) from a multiplicative
theory to an additive theory.
-/

open Lean
open Lean.Meta
open Lean.Elab
open Lean.Elab.Command
open Std

syntax (name := to_additive_ignore_args) "to_additive_ignore_args" num* : attr
syntax (name := to_additive_relevant_arg) "to_additive_relevant_arg" num : attr
syntax (name := to_additive_reorder) "to_additive_reorder" num* : attr
syntax (name := to_additive) "to_additive" "!"? "?"? (ppSpace ident)? (ppSpace str)? : attr

namespace ToAdditive

initialize registerTraceClass `to_additive
initialize registerTraceClass `to_additive_detail

initialize ignoreArgsAttr : NameMapExtension (List Nat) ←
  registerNameMapAttribute {
    name  := `to_additive_ignore_args
    descr :=
      "Auxiliary attribute for `to_additive` stating that certain arguments are not additivized."
    add   := fun _ stx => do
        let ids ← match stx with
          | `(attr|to_additive_ignore_args $[$ids:num]*) => pure <| ids.map (·.1.isNatLit?.get!)
          | _ => throwError "unexpected to_additive_ignore_args syntax {stx}"
        return ids.toList
  }

/-- Gets the set of arguments that should be ignored for the given name
(according to `@[to_additive_ignore_args ...]`).
This value is used in `additiveTestAux`. -/
def ignore [Functor M] [MonadEnv M]: Name → M (Option (List Nat))
  | n => (ignoreArgsAttr.find? · n) <$> getEnv

initialize reorderAttr : NameMapExtension (List Nat) ←
  registerNameMapAttribute {
    name := `to_additive_reorder
    descr :=
      "Auxiliary attribute for `to_additive` that stores arguments that need to be reordered."
    add := fun
    | _, `(attr|to_additive_reorder $[$ids:num]*) =>
      pure <| Array.toList <| ids.map (·.1.isNatLit?.get!)
    | _, stx => throwError "unexpected to_additive_reorder syntax {stx}"
  }

/-- Get the reorder list (defined using `@[to_additive_reorder ...]`) for the given declaration. -/
def getReorder [Functor M] [MonadEnv M]: Name →  M (List Nat)
  | n => (reorderAttr.find? · n |>.getD []) <$> getEnv

/-- Given a declaration name and an argument index, determines whether this index
should be swapped with the next one. -/
def shouldReorder [Functor M] [MonadEnv M]: Name → Nat → M Bool
  | n, i => (i ∈ ·) <$> (getReorder n)

initialize relevantArgAttr : NameMapExtension Nat ←
  registerNameMapAttribute {
    name := `to_additive_relevant_arg
    descr := "Auxiliary attribute for `to_additive` stating" ++
      " which arguments are the types with a multiplicative structure."
    add := fun
    | _, `(attr|to_additive_relevant_arg $id) => pure <| id.1.isNatLit?.get!
    | _, stx => throwError "unexpected to_additive_relevant_arg syntax {stx}"
  }

/-- Given a declaration name and an argument index, determines whether it
is relevant. This is used in `applyReplacementFun` where more detail on what it
does can be found. -/
def isRelevant [Monad M] [MonadEnv M] (n : Name) (i : Nat) : M Bool := do
  match relevantArgAttr.find? (← getEnv) n with
  | some j => return i == j
  | none => return i == 0

/- Maps multiplicative names to their additive counterparts. -/
initialize translations : NameMapExtension Name ←
  registerNameMapExtension Name `translations

/-- Get the multiplicative → additive translation for the given name. -/
def findTranslation? (env : Environment) : Name → Option Name :=
  (ToAdditive.translations.getState env).find?

/-- Add a (multiplicative → additive) name translation to the translations map. -/
def insertTranslation (src tgt : Name) : CoreM Unit := do
  if let some tgt' := findTranslation? (←getEnv) src then
    throwError "Already exists translation {src} ↦ {tgt'}"
  modifyEnv (ToAdditive.translations.addEntry · (src, tgt))
  trace[to_additive] "Added translation {src} ↦ {tgt}."

/-- Get whether or not the replace-all flag is set. If this is true, then the
additiveTest heuristic is not used and all instances of multiplication are replaced.
You can enable this with `@[to_additive!]`-/
def replaceAll [Functor M] [MonadOptions M] : M Bool :=
  (·.getBool `to_additive.replaceAll) <$> getOptions

variable [Monad M] [MonadOptions M] [MonadEnv M]

/-- Auxilliary function for `additiveTest`. The bool argument *only* matters when applied
to exactly a constant. -/
private def additiveTestAux : Bool → Expr → M Bool
  | b, .const n _ => return b || (findTranslation? (← getEnv) n).isSome
  | _, .app e a => do
      if ← additiveTestAux true e then
        return true
      if let some n := e.getAppFn.constName? then
        if let some l ← ignore n then
          if e.getAppNumArgs + 1 ∈ l then
            return true
      additiveTestAux false a
  | _, .lam _ _ t _ => additiveTestAux false t
  | _, .forallE _ _ t _ => additiveTestAux false t
  | _, .letE _ _ e body _ =>
    additiveTestAux false e <&&> additiveTestAux false body
  | _, _                => return true

/--
`additiveTest e` tests whether the expression `e` contains no constant
`nm` that is not applied to any arguments, and such that `translations.find?[nm] = none`.
This is used in `@[to_additive]` for deciding which subexpressions to transform: we only transform
constants if `additiveTest` applied to their first argument returns `true`.
This means we will replace expression applied to e.g. `α` or `α × β`, but not when applied to
e.g. `Nat` or `ℝ × α`.
We ignore all arguments specified by the `ignore` `NameMap`.
If `replaceAll` is `true` the test always returns `true`.
-/
def additiveTest (e : Expr) : M Bool := do
  if (←replaceAll) then
    return true
  else
    additiveTestAux false e

/--
`e.applyReplacementFun f test` applies `f` to each identifier
(inductive type, defined function etc) in an expression, unless
* The identifier occurs in an application with first argument `arg`; and
* `test arg` is false.
However, if `f` is in the dictionary `relevant`, then the argument `relevant.find f`
is tested, instead of the first argument.

Reorder contains the information about what arguments to reorder:
e.g. `g x₁ x₂ x₃ ... xₙ` becomes `g x₂ x₁ x₃ ... xₙ` if `reorder.find g = some [1]`.
We assume that all functions where we want to reorder arguments are fully applied.
This can be done by applying `etaExpand` first.
-/
def applyReplacementFun : Expr → MetaM Expr :=
  Lean.Expr.replaceRecMeta fun r e => do
    trace[to_additive_detail] "applyReplacementFun: replace at {e}"
    match e with
    | .lit (.natVal 1) => pure <| mkRawNatLit 0
    | .const n₀ ls => do
      let n₁ := Name.mapPrefix (findTranslation? <|← getEnv) n₀
      trace[to_additive_detail] "applyReplacementFun: {n₀} → {n₁}"
      let ls : List Level ← (do -- [todo] just get Lean to figure out the levels?
        if ← shouldReorder n₀ 1 then
            return ls.get! 1::ls.head!::ls.drop 2
        return ls)
      return some $ Lean.mkConst n₁ ls
    | .app g x => do
      let gf := g.getAppFn
      if let some nm := gf.constName? then
        let gArgs := g.getAppArgs
        -- e = `(nm y₁ .. yₙ x)
        trace[to_additive_detail] "applyReplacementFun: app {nm} {gArgs} {x}"
        if h : gArgs.size > 0 then
          let c1 ← shouldReorder nm gArgs.size
          let c2 ← additiveTest gArgs[0]
          if c1 && c2 then
            -- interchange `x` and the last argument of `g`
            let x ← r x
            let gf ← r g.appFn!
            let ga ← r g.appArg!
            let e₂ :=  mkApp2 gf x ga
            trace[to_additive_detail]
              "applyReplacementFun: reordering {nm}: {x} ↔ {ga}\nBefore: {e}\nAfter:  {e₂}"
            return some e₂
        let c1 ← isRelevant nm gArgs.size
        let c2 := gf.isConst
        let c3 ← additiveTest x
        if c1 && c2 && not c3 then
          -- the test failed, so don't update the function body.
          trace[to_additive_detail]
            "applyReplacementFun: isRelevant and test failed: {nm} {gArgs} {x}"
          let x ← r x
          let args ← gArgs.mapM r
          return some $ mkApp (mkAppN gf args) x
      return e.updateApp! (← r g) (← r x)
    | _ => return none

/-- Eta expands `e` at most `n` times.-/
def etaExpandN (n : Nat) (e : Expr): MetaM Expr := do
  forallBoundedTelescope (← inferType e) (some n) fun xs _ => mkLambdaFVars xs (mkAppN e xs)

/-- `e.expand` eta-expands all expressions that have as head a constant `n` in
`reorder`. They are expanded until they are applied to one more argument than the maximum in
`reorder.find n`. -/
def expand (e : Expr) : MetaM Expr := do
  let e₂ ←e.replaceRecMeta $ fun r e => do
    let e0 := e.getAppFn
    let es := e.getAppArgs
    let some e0n := e0.constName? | return none
    let reorder ← getReorder e0n
    if reorder.isEmpty then
      -- no need to expand if nothing needs reordering
      return none
    let e' := mkAppN e0 $ ← es.mapM r
    let needed_n := reorder.foldr Nat.max 0 + 1
    if needed_n ≤ es.size then
      return some e'
    else
      -- in this case, we need to reorder arguments that are not yet
      -- applied, so first η-expand the function.
      let e' ← etaExpandN (needed_n - es.size) e'
      return some $ e'
  trace[to_additive_detail] "expand:\nBefore: {e}\nAfter:  {e₂}"
  return e₂

/-- Run applyReplacementFun on the given `srcDecl` to make a new declaration with name `tgt` -/
def updateDecl
  (tgt : Name) (srcDecl : ConstantInfo)
  : MetaM ConstantInfo := do
  let mut decl := srcDecl.updateName tgt
  decl := decl.updateType $ (← applyReplacementFun (← expand decl.type))
  if let some v := decl.value? then
    decl := decl.updateValue (← applyReplacementFun (← expand v))
  return decl

/-- Lean 4 makes declarations which are not internal
(that is, head string starts with `_`) but which should be transformed.
eg `proof_1` in `Lean.Meta.mkAuxDefinitionFor` this might be better fixed in core.
This method is polyfill for that. -/
def isInternal' : Name → Bool
  | n@(.str _ s) => s.startsWith "proof_" || n.isInternal
  | n => Name.isInternal n

/-- transform the declaration `src` and all declarations `pre._proof_i` occurring in `src`
using the transforms dictionary.
`replace_all`, `trace`, `ignore` and `reorder` are configuration options.
`pre` is the declaration that got the `@[to_additive]` attribute and `tgt_pre` is the target of this
declaration. -/
partial def transformDeclAux
<<<<<<< HEAD
  (ref : Syntax) (pre tgt_pre : Name) : Name → CoreM Unit := fun src => do
=======
  (ref : Option Syntax) (pre tgt_pre : Name) : Name → CoreM Unit := fun src => do
>>>>>>> f311b666
  -- if this declaration is not `pre` or an internal declaration, we do nothing.
  if not (src == pre || isInternal' src) then
    if (findTranslation? (← getEnv) src).isSome then
      return
    throwError "The declaration {pre} depends on the declaration {src} which is in the namespace {
      pre}, but does not have the `@[to_additive]` attribute. This is not supported.\n{""
      }Workaround: move {src} to a different namespace."
  let env ← getEnv
  -- we find the additive name of `src`
  let tgt := src.mapPrefix (fun n => if n == pre then some tgt_pre else none)
  -- we skip if we already transformed this declaration before
  if env.contains tgt then
    return
  let srcDecl ← getConstInfo src
  -- we first transform all the declarations of the form `pre._proof_i`
  for n in srcDecl.type.listNamesWithPrefix pre do
<<<<<<< HEAD
    transformDeclAux ref pre tgt_pre n
  if let some value := srcDecl.value? then
    for n in value.listNamesWithPrefix pre do
      transformDeclAux ref pre tgt_pre n
=======
    transformDeclAux none pre tgt_pre n
  if let some value := srcDecl.value? then
    for n in value.listNamesWithPrefix pre do
      transformDeclAux none pre tgt_pre n
>>>>>>> f311b666
  -- now transform the source declaration
  let trgDecl : ConstantInfo ← MetaM.run' $ updateDecl tgt srcDecl
  if ¬ trgDecl.hasValue then
    throwError "Expected {trgDecl.name} to have a value."
  trace[to_additive] "generating\n{trgDecl.name} :=\n  {trgDecl.value!}"
  try
    -- make sure that the type is correct,
    -- and emit a more helpful error message if it fails
    discard <| MetaM.run' <| inferType trgDecl.value!
  catch
    | Exception.error _ msg => throwError "@[to_additive] failed.
      Type mismatch in additive declaration. For help, see the docstring
      of `to_additive.attr`, section `Troubleshooting`.
      Failed to add declaration\n{trgDecl.name}:\n{msg}"
    | _ => panic! "unreachable"
  addAndCompile trgDecl.toDeclaration!
  -- now add declaration ranges so jump-to-definition works
  addDeclarationRanges tgt {
    range := ← getDeclarationRange (← getRef)
<<<<<<< HEAD
    selectionRange := ← getDeclarationRange ref
  }
  (Term.addTermInfo' ref (← mkConstWithLevelParams trgDecl.name)).run'.run'
=======
    selectionRange := ← getDeclarationRange (ref.getD (← getRef))
  }
  if let some ref := ref then
    -- TODO: make a function for this
    pushInfoLeaf <| .ofTermInfo {
      elaborator := .anonymous, lctx := {}, expectedType? := none
      stx := ref, isBinder := true
      expr := ← mkConstWithLevelParams trgDecl.name
    }
>>>>>>> f311b666
  if isProtected (← getEnv) src then
    setEnv $ addProtected (← getEnv) tgt

/-- This should copy all of the attributes on src to tgt.
At the moment it only copies `simp` attributes because attributes
are not stored by the environment.

[todo] add more attributes. A change is coming to core that should
allow us to iterate the attributes applied to a given decalaration.
-/
def copyAttributes (src tgt : Name) : CoreM Unit := do
  -- [todo] other simp theorems
  let some ext ← getSimpExtension? `simp | return
  let thms ← ext.getTheorems
  if (¬ thms.isLemma (.decl src)) || thms.isLemma (.decl tgt) then
    return
  -- [todo] how to get prio data from SimpTheorems?
  Lean.Meta.addSimpTheorem ext tgt
    (post := true)
    (inv := false)
    (attrKind := AttributeKind.global)
    (prio := 1000) |>.run'

/--
Make a new copy of a declaration, replacing fragments of the names of identifiers in the type and
the body using the `translations` dictionary.
This is used to implement `@[to_additive]`.
-/
<<<<<<< HEAD
def transformDecl (ref : Syntax) (src tgt : Name) : CoreM Unit := do
=======
def transformDecl (ref : Option Syntax) (src tgt : Name) : CoreM Unit := do
>>>>>>> f311b666
  transformDeclAux ref src tgt src
  let eqns? ← MetaM.run' (getEqnsFor? src true)
  -- now transform all of the equational lemmas
  if let some eqns := eqns? then
    for src_eqn in eqns do
<<<<<<< HEAD
      transformDeclAux ref src tgt src_eqn
=======
      transformDeclAux none src tgt src_eqn
>>>>>>> f311b666
      -- [todo] copy attributes for equations
      -- [todo] add equation lemmas to tgt_eqn
  copyAttributes src tgt

/--
Find the first argument of `nm` that has a multiplicative type-class on it.
Returns 1 if there are no types with a multiplicative class as arguments.
E.g. `prod.group` returns 1, and `pi.has_one` returns 2.
-/
def firstMultiplicativeArg (nm : Name) : MetaM (Option Nat) := do
  forallTelescopeReducing (← getConstInfo nm).type fun xs _ => do
    -- xs are the arguments to the constant
    let xs := xs.toList
    let l ← xs.mapM fun x => do
      -- x is an argument and i is the index
      -- write `x : (y₀ : α₀) → ... → (yₙ : αₙ) → tgt_fn tgt_args₀ ... tgt_argsₘ`
      forallTelescopeReducing (← inferType x) fun _ys tgt => do
        let (_tgt_fn, tgt_args) := tgt.getAppFnArgs
        if let some c := tgt.getAppFn.constName? then
          if findTranslation? (← getEnv) c |>.isNone then
            return []
        return tgt_args.toList.filterMap fun tgt_arg =>
          xs.findIdx? fun x => Expr.containsFVar tgt_arg x.fvarId!
    trace[to_additive_detail] "firstMultiplicativeArg: {l}"
    match l.join with
    | [] => return none
    | (head :: tail) => return some <| tail.foldr Nat.min head

/-- `ValueType` is the type of the arguments that can be provided to `to_additive`. -/
structure ValueType : Type where
  /-- Replace all multiplicative declarations, do not use the heuristic. -/
  replaceAll : Bool := false
  /-- View the trace of the to_additive procedure.
  Equivalent to `set_option trace.to_additive true`. -/
  trace : Bool := false
  /-- The name of the target (the additive declaration).-/
  tgt : Name := Name.anonymous
  /-- An optional doc string.-/
  doc : Option String := none
  /-- If `allow_auto_name` is `false` (default) then
  `@[to_additive]` will check whether the given name can be auto-generated. -/
  allowAutoName : Bool := false
  /-- The `Syntax` element corresponding to the original multiplicative declaration
  (or the `to_additive` attribute if it is added later),
  which we need for adding definition ranges. -/
  ref : Syntax
  deriving Repr

/-- `add_comm_prefix x s` returns `"comm_" ++ s` if `x = tt` and `s` otherwise. -/
def addCommPrefix : Bool → String → String
| true, s => "comm" ++ s.capitalize
| false, s => s

/-- Dictionary used by `to_additive.guess_name` to autogenerate names.
[todo] update to Lean 4 naming -/
private def guessNameDict (is_comm : Bool) : List String → List String
| "one" :: "le" :: s        => addCommPrefix is_comm "nonneg"    :: guessNameDict false s
| "one" :: "lt" :: s        => addCommPrefix is_comm "pos"       :: guessNameDict false s
| "le" :: "one" :: s        => addCommPrefix is_comm "nonpos"    :: guessNameDict false s
| "lt" :: "one" :: s        => addCommPrefix is_comm "neg"       :: guessNameDict false s
| "mul" :: "single" :: s    => addCommPrefix is_comm "single"    :: guessNameDict false s
| "mul" :: "support" :: s   => addCommPrefix is_comm "support"   :: guessNameDict false s
| "mul" :: "tsupport" :: s  => addCommPrefix is_comm "tsupport"  :: guessNameDict false s
| "mul" :: "indicator" :: s => addCommPrefix is_comm "indicator" :: guessNameDict false s
| "mul" :: s                => addCommPrefix is_comm "add"       :: guessNameDict false s
| "smul" :: s               => addCommPrefix is_comm "vadd"      :: guessNameDict false s
| "inv" :: s                => addCommPrefix is_comm "neg"       :: guessNameDict false s
| "div" :: s                => addCommPrefix is_comm "sub"       :: guessNameDict false s
| "one" :: s                => addCommPrefix is_comm "zero"      :: guessNameDict false s
| "prod" :: s               => addCommPrefix is_comm "sum"       :: guessNameDict false s
| "finprod" :: s            => addCommPrefix is_comm "finsum"    :: guessNameDict false s
| "pow" :: s                => addCommPrefix is_comm "nsmul"     :: guessNameDict false s
| "npow" :: s               => addCommPrefix is_comm "nsmul"     :: guessNameDict false s
| "zpow" :: s               => addCommPrefix is_comm "zsmul"     :: guessNameDict false s
| "monoid" :: s      => ("add_" ++ addCommPrefix is_comm "monoid")    :: guessNameDict false s
| "submonoid" :: s   => ("add_" ++ addCommPrefix is_comm "submonoid") :: guessNameDict false s
| "group" :: s       => ("add_" ++ addCommPrefix is_comm "group")     :: guessNameDict false s
| "subgroup" :: s    => ("add_" ++ addCommPrefix is_comm "subgroup")  :: guessNameDict false s
| "semigroup" :: s   => ("add_" ++ addCommPrefix is_comm "semigroup") :: guessNameDict false s
| "magma" :: s       => ("add_" ++ addCommPrefix is_comm "magma")     :: guessNameDict false s
| "haar" :: s        => ("add_" ++ addCommPrefix is_comm "haar")      :: guessNameDict false s
| "prehaar" :: s     => ("add_" ++ addCommPrefix is_comm "prehaar")   :: guessNameDict false s
| "unit" :: s        => ("add_" ++ addCommPrefix is_comm "unit")      :: guessNameDict false s
| "units" :: s       => ("add_" ++ addCommPrefix is_comm "units")     :: guessNameDict false s
| "comm" :: s        => guessNameDict true s
| x :: s             => (addCommPrefix is_comm x :: guessNameDict false s)
| []                 => bif is_comm then ["comm"] else []

/-- Autogenerate target name for `to_additive`. -/
def guessName : String → String :=
  -- [todo] replace with camelcase logic?
  String.mapTokens ''' $
  fun s => String.intercalate (String.singleton '_') $
  guessNameDict false (s.splitOn "_")

/-- Return the provided target name or autogenerate one if one was not provided. -/
def targetName (src tgt : Name) (allowAutoName : Bool) : CoreM Name := do
  let res ← do
    if tgt.getPrefix != Name.anonymous || allowAutoName then
      return tgt
    let .str pre s := src | throwError "to_additive: can't transport {src}"
    let tgt_auto := guessName s
    if tgt.toString == tgt_auto then
      dbg_trace ("{src}: correctly autogenerated target name {tgt_auto}," ++
        " you may remove the explicit {tgt} argument.")
    let pre := pre.mapPrefix <| findTranslation? (← getEnv)
    if tgt == Name.anonymous then
      return Name.mkStr pre tgt_auto
    else
      return  Name.mkStr pre tgt.toString
  if res == src && tgt != src then
    throwError "to_additive: can't transport {src} to itself."
  return res

private def proceedFieldsAux (src tgt : Name) (f : Name → CoreM (List String)) : CoreM Unit := do
  let srcFields ← f src
  let tgtFields ← f tgt
  if srcFields.length != tgtFields.length then
    throwError "Failed to map fields of {src}, {tgt} with {srcFields} ↦ {tgtFields}"
  for (srcField, tgtField) in List.zip srcFields tgtFields do
    if srcField != tgtField then
      insertTranslation (src ++ srcField) (tgt ++ tgtField)

/-- Add the structure fields of `src` to the translations dictionary
so that future uses of `to_additive` will map them to the corresponding `tgt` fields. -/
def proceedFields (src tgt : Name) : CoreM Unit := do
  let env : Environment ← getEnv
  let aux := proceedFieldsAux src tgt
  aux (fun n => do
    let fields := if isStructure env n then getStructureFieldsFlattened env n else #[]
    return fields |> .map Name.toString |> Array.toList
  )
  -- [todo] run to_additive on the constructors of n:
  -- aux (fun n => (env.constructorsOf n).mmap $ ...

<<<<<<< HEAD
private def elabToAdditiveAux (src : Syntax) (replaceAll trace : Bool) (tgt : Option Syntax)
=======
private def elabToAdditiveAux (ref : Syntax) (replaceAll trace : Bool) (tgt : Option Syntax)
>>>>>>> f311b666
    (doc : Option Syntax) : ValueType :=
  { replaceAll := replaceAll
    trace := trace
    tgt := match tgt with | some tgt => tgt.getId | none => Name.anonymous
    doc := doc.bind (·.isStrLit?)
    allowAutoName := false
<<<<<<< HEAD
    ref := src
  }

private def elabToAdditive : Syntax → CoreM ValueType
  | src@`(attr| to_additive $[!%$replaceAll]? $[?%$trace]? $[$tgt]? $[$doc]?) =>
    return elabToAdditiveAux src replaceAll.isSome trace.isSome tgt doc
=======
    ref
  }

private def elabToAdditive : Syntax → CoreM ValueType
  | `(attr| to_additive%$tk $[!%$replaceAll]? $[?%$trace]? $[$tgt]? $[$doc]?) =>
    return elabToAdditiveAux ((tgt.map (·.raw)).getD tk) replaceAll.isSome trace.isSome tgt doc
>>>>>>> f311b666
  | _ => throwUnsupportedSyntax

/-!
The attribute `to_additive` can be used to automatically transport theorems
and definitions (but not inductive types and structures) from a multiplicative
theory to an additive theory.

To use this attribute, just write:

```
@[to_additive]
theorem mul_comm' {α} [comm_semigroup α] (x y : α) : x * y = y * x := comm_semigroup.mul_comm
```

This code will generate a theorem named `add_comm'`. It is also
possible to manually specify the name of the new declaration:

```
@[to_additive add_foo]
theorem foo := sorry
```

An existing documentation string will _not_ be automatically used, so if the theorem or definition
has a doc string, a doc string for the additive version should be passed explicitly to
`to_additive`.

```
/-- Multiplication is commutative -/
@[to_additive "Addition is commutative"]
theorem mul_comm' {α} [comm_semigroup α] (x y : α) : x * y = y * x := comm_semigroup.mul_comm
```

The transport tries to do the right thing in most cases using several
heuristics described below.  However, in some cases it fails, and
requires manual intervention.

If the declaration to be transported has attributes which need to be
copied to the additive version, then `to_additive` should come last:

```
@[simp, to_additive] lemma mul_one' {G : Type*} [group G] (x : G) : x * 1 = x := mul_one x
```

Currently only the `simp` attribute is supported.

## Implementation notes

The transport process generally works by taking all the names of
identifiers appearing in the name, type, and body of a declaration and
creating a new declaration by mapping those names to additive versions
using a simple string-based dictionary and also using all declarations
that have previously been labeled with `to_additive`.

In the `mul_comm'` example above, `to_additive` maps:
* `mul_comm'` to `add_comm'`,
* `comm_semigroup` to `add_comm_semigroup`,
* `x * y` to `x + y` and `y * x` to `y + x`, and
* `comm_semigroup.mul_comm'` to `add_comm_semigroup.add_comm'`.

### Heuristics

`to_additive` uses heuristics to determine whether a particular identifier has to be
mapped to its additive version. The basic heuristic is

* Only map an identifier to its additive version if its first argument doesn't
  contain any unapplied identifiers.

Examples:
* `@Mul.mul Nat n m` (i.e. `(n * m : Nat)`) will not change to `+`, since its
  first argument is `Nat`, an identifier not applied to any arguments.
* `@Mul.mul (α × β) x y` will change to `+`. It's first argument contains only the identifier
  `prod`, but this is applied to arguments, `α` and `β`.
* `@Mul.mul (α × Int) x y` will not change to `+`, since its first argument contains `Int`.

The reasoning behind the heuristic is that the first argument is the type which is "additivized",
and this usually doesn't make sense if this is on a fixed type.

There are some exceptions to this heuristic:

* Identifiers that have the `@[to_additive]` attribute are ignored.
  For example, multiplication in `↥Semigroup` is replaced by addition in `↥AddSemigroup`.
* If an identifier `d` has attribute `@[to_additive_relevant_arg n]` then the argument
  in position `n` is checked for a fixed type, instead of checking the first argument.
  `@[to_additive]` will automatically add the attribute `@[to_additive_relevant_arg n]` to a
  declaration when the first argument has no multiplicative type-class, but argument `n` does.
* If an identifier has attribute `@[to_additive_ignore_args n1 n2 ...]` then all the arguments in
  positions `n1`, `n2`, ... will not be checked for unapplied identifiers (start counting from 1).
  For example, `cont_mdiff_map` has attribute `@[to_additive_ignore_args 21]`, which means
  that its 21st argument `(n : WithTop Nat)` can contain `Nat`
  (usually in the form `has_top.top Nat ...`) and still be additivized.
  So `@Mul.mul (C^∞⟮I, N; I', G⟯) _ f g` will be additivized.

### Troubleshooting

If `@[to_additive]` fails because the additive declaration raises a type mismatch, there are
various things you can try.
The first thing to do is to figure out what `@[to_additive]` did wrong by looking at the type
mismatch error.

* Option 1: It additivized a declaration `d` that should remain multiplicative. Solution:
  * Make sure the first argument of `d` is a type with a multiplicative structure. If not, can you
    reorder the (implicit) arguments of `d` so that the first argument becomes a type with a
    multiplicative structure (and not some indexing type)?
    The reason is that `@[to_additive]` doesn't additivize declarations if their first argument
    contains fixed types like `Nat` or `ℝ`. See section Heuristics.
    If the first argument is not the argument with a multiplicative type-class, `@[to_additive]`
    should have automatically added the attribute `@[to_additive_relevant_arg]` to the declaration.
    You can test this by running the following (where `d` is the full name of the declaration):
    ```
      #eval (do isRelevant `d >>= trace)
    ```
    The expected output is `n` where the `n`-th argument of `d` is a type (family) with a
    multiplicative structure on it. If you get a different output (or a failure), you could add
    the attribute `@[to_additive_relevant_arg n]` manually, where `n` is an argument with a
    multiplicative structure.
* Option 2: It didn't additivize a declaration that should be additivized.
  This happened because the heuristic applied, and the first argument contains a fixed type,
  like `Nat` or `ℝ`. Solutions:
  * If the fixed type has an additive counterpart (like `↥Semigroup`), give it the `@[to_additive]`
    attribute.
  * If the fixed type occurs inside the `k`-th argument of a declaration `d`, and the
    `k`-th argument is not connected to the multiplicative structure on `d`, consider adding
    attribute `[to_additive_ignore_args k]` to `d`.
  * If you want to disable the heuristic and replace all multiplicative
    identifiers with their additive counterpart, use `@[to_additive!]`.
* Option 3: Arguments / universe levels are incorrectly ordered in the additive version.
  This likely only happens when the multiplicative declaration involves `pow`/`^`. Solutions:
  * Ensure that the order of arguments of all relevant declarations are the same for the
    multiplicative and additive version. This might mean that arguments have an "unnatural" order
    (e.g. `Monoid.npow n x` corresponds to `x ^ n`, but it is convenient that `Monoid.npow` has this
    argument order, since it matches `AddMonoid.nsmul n x`.
  * If this is not possible, add the `[to_additive_reorder k]` to the multiplicative declaration
    to indicate that the `k`-th and `(k+1)`-st arguments are reordered in the additive version.

If neither of these solutions work, and `to_additive` is unable to automatically generate the
additive version of a declaration, manually write and prove the additive version.
Often the proof of a lemma/theorem can just be the multiplicative version of the lemma applied to
`multiplicative G`.
Afterwards, apply the attribute manually:

```
attribute [to_additive foo_add_bar] foo_bar
```

This will allow future uses of `to_additive` to recognize that
`foo_bar` should be replaced with `foo_add_bar`.

### Handling of hidden definitions

Before transporting the “main” declaration `src`, `to_additive` first
scans its type and value for names starting with `src`, and transports
them. This includes auxiliary definitions like `src._match_1`,
`src._proof_1`.

In addition to transporting the “main” declaration, `to_additive` transports
its equational lemmas and tags them as equational lemmas for the new declaration,
attributes present on the original equational lemmas are also transferred first (notably
`_refl_lemma`).

### Structure fields and constructors

If `src` is a structure, then `to_additive` automatically adds
structure fields to its mapping, and similarly for constructors of
inductive types.

For new structures this means that `to_additive` automatically handles
coercions, and for old structures it does the same, if ancestry
information is present in `@[ancestor]` attributes. The `ancestor`
attribute must come before the `to_additive` attribute, and it is
essential that the order of the base structures passed to `ancestor` matches
between the multiplicative and additive versions of the structure.

### Name generation

* If `@[to_additive]` is called without a `name` argument, then the
  new name is autogenerated.  First, it takes the longest prefix of
  the source name that is already known to `to_additive`, and replaces
  this prefix with its additive counterpart. Second, it takes the last
  part of the name (i.e., after the last dot), and replaces common
  name parts (“mul”, “one”, “inv”, “prod”) with their additive versions.

* [todo] Namespaces can be transformed using `map_namespace`. For example:
  ```
  run_cmd to_additive.map_namespace `quotient_group `quotient_add_group
  ```

  Later uses of `to_additive` on declarations in the `quotient_group`
  namespace will be created in the `quotient_add_group` namespaces.

* If `@[to_additive]` is called with a `name` argument `new_name`
  /without a dot/, then `to_additive` updates the prefix as described
  above, then replaces the last part of the name with `new_name`.

* If `@[to_additive]` is called with a `name` argument
  `new_namespace.new_name` /with a dot/, then `to_additive` uses this
  new name as is.

As a safety check, in the first case `to_additive` double checks
that the new name differs from the original one.

-/
initialize registerBuiltinAttribute {
    name := `to_additive
    descr :="Transport multiplicative to additive"
    add := fun src stx kind => do
      if (kind != AttributeKind.global) then
        throwError "`to_additive` can't be used as a local attribute"
      let val ← elabToAdditive stx
      let tgt ← targetName src val.tgt val.allowAutoName
      if let some tgt' := findTranslation? (← getEnv) src then
        throwError "{src} already has a to_additive translation {tgt'}."
      insertTranslation src tgt
      if let some firstMultArg ← (MetaM.run' <| firstMultiplicativeArg src) then
        trace[to_additive_detail] "Setting relevant_arg for {src} to be {firstMultArg}."
        relevantArgAttr.add src firstMultArg
      if (← getEnv).contains tgt then
        -- since tgt already exists, we just need to add a translation src ↦ tgt
        -- and also src.𝑥 ↦ tgt.𝑥' for any subfields.
        proceedFields src tgt
      else
        -- tgt doesn't exist, so let's make it
        let shouldTrace := val.trace || ((← getOptions) |>.getBool `trace.to_additive)
        withOptions
          (fun o => o |>.setBool `to_additive.replaceAll val.replaceAll
                      |>.setBool `trace.to_additive shouldTrace)
          (transformDecl val.ref src tgt)
      if let some doc := val.doc then
        addDocString tgt doc
<<<<<<< HEAD
      return ()
=======
>>>>>>> f311b666
    -- Because `@[simp]` runs after compilation,
    -- we have to as well to be able to copy attributes correctly.
    applicationTime := .afterCompilation
  }


end ToAdditive<|MERGE_RESOLUTION|>--- conflicted
+++ resolved
@@ -259,11 +259,7 @@
 `pre` is the declaration that got the `@[to_additive]` attribute and `tgt_pre` is the target of this
 declaration. -/
 partial def transformDeclAux
-<<<<<<< HEAD
-  (ref : Syntax) (pre tgt_pre : Name) : Name → CoreM Unit := fun src => do
-=======
   (ref : Option Syntax) (pre tgt_pre : Name) : Name → CoreM Unit := fun src => do
->>>>>>> f311b666
   -- if this declaration is not `pre` or an internal declaration, we do nothing.
   if not (src == pre || isInternal' src) then
     if (findTranslation? (← getEnv) src).isSome then
@@ -280,17 +276,10 @@
   let srcDecl ← getConstInfo src
   -- we first transform all the declarations of the form `pre._proof_i`
   for n in srcDecl.type.listNamesWithPrefix pre do
-<<<<<<< HEAD
-    transformDeclAux ref pre tgt_pre n
-  if let some value := srcDecl.value? then
-    for n in value.listNamesWithPrefix pre do
-      transformDeclAux ref pre tgt_pre n
-=======
     transformDeclAux none pre tgt_pre n
   if let some value := srcDecl.value? then
     for n in value.listNamesWithPrefix pre do
       transformDeclAux none pre tgt_pre n
->>>>>>> f311b666
   -- now transform the source declaration
   let trgDecl : ConstantInfo ← MetaM.run' $ updateDecl tgt srcDecl
   if ¬ trgDecl.hasValue then
@@ -310,11 +299,6 @@
   -- now add declaration ranges so jump-to-definition works
   addDeclarationRanges tgt {
     range := ← getDeclarationRange (← getRef)
-<<<<<<< HEAD
-    selectionRange := ← getDeclarationRange ref
-  }
-  (Term.addTermInfo' ref (← mkConstWithLevelParams trgDecl.name)).run'.run'
-=======
     selectionRange := ← getDeclarationRange (ref.getD (← getRef))
   }
   if let some ref := ref then
@@ -324,7 +308,6 @@
       stx := ref, isBinder := true
       expr := ← mkConstWithLevelParams trgDecl.name
     }
->>>>>>> f311b666
   if isProtected (← getEnv) src then
     setEnv $ addProtected (← getEnv) tgt
 
@@ -353,21 +336,13 @@
 the body using the `translations` dictionary.
 This is used to implement `@[to_additive]`.
 -/
-<<<<<<< HEAD
-def transformDecl (ref : Syntax) (src tgt : Name) : CoreM Unit := do
-=======
 def transformDecl (ref : Option Syntax) (src tgt : Name) : CoreM Unit := do
->>>>>>> f311b666
   transformDeclAux ref src tgt src
   let eqns? ← MetaM.run' (getEqnsFor? src true)
   -- now transform all of the equational lemmas
   if let some eqns := eqns? then
     for src_eqn in eqns do
-<<<<<<< HEAD
-      transformDeclAux ref src tgt src_eqn
-=======
       transformDeclAux none src tgt src_eqn
->>>>>>> f311b666
       -- [todo] copy attributes for equations
       -- [todo] add equation lemmas to tgt_eqn
   copyAttributes src tgt
@@ -503,32 +478,19 @@
   -- [todo] run to_additive on the constructors of n:
   -- aux (fun n => (env.constructorsOf n).mmap $ ...
 
-<<<<<<< HEAD
-private def elabToAdditiveAux (src : Syntax) (replaceAll trace : Bool) (tgt : Option Syntax)
-=======
 private def elabToAdditiveAux (ref : Syntax) (replaceAll trace : Bool) (tgt : Option Syntax)
->>>>>>> f311b666
     (doc : Option Syntax) : ValueType :=
   { replaceAll := replaceAll
     trace := trace
     tgt := match tgt with | some tgt => tgt.getId | none => Name.anonymous
     doc := doc.bind (·.isStrLit?)
     allowAutoName := false
-<<<<<<< HEAD
-    ref := src
-  }
-
-private def elabToAdditive : Syntax → CoreM ValueType
-  | src@`(attr| to_additive $[!%$replaceAll]? $[?%$trace]? $[$tgt]? $[$doc]?) =>
-    return elabToAdditiveAux src replaceAll.isSome trace.isSome tgt doc
-=======
     ref
   }
 
 private def elabToAdditive : Syntax → CoreM ValueType
   | `(attr| to_additive%$tk $[!%$replaceAll]? $[?%$trace]? $[$tgt]? $[$doc]?) =>
     return elabToAdditiveAux ((tgt.map (·.raw)).getD tk) replaceAll.isSome trace.isSome tgt doc
->>>>>>> f311b666
   | _ => throwUnsupportedSyntax
 
 /-!
@@ -757,10 +719,6 @@
           (transformDecl val.ref src tgt)
       if let some doc := val.doc then
         addDocString tgt doc
-<<<<<<< HEAD
-      return ()
-=======
->>>>>>> f311b666
     -- Because `@[simp]` runs after compilation,
     -- we have to as well to be able to copy attributes correctly.
     applicationTime := .afterCompilation
