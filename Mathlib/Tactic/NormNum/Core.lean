--- conflicted
+++ resolved
@@ -304,9 +304,8 @@
 /-- Helper function to synthesize a typed `CharZero α` expression given `DivisionRing α`, if it
 exists. -/
 def inferCharZeroOfDivisionRing? {α : Q(Type u)}
-<<<<<<< HEAD
-    (_i : Q(DivisionRing $α) := by with_reducible assumption) : MetaM (LOption Q(CharZero $α)) :=
-  trySynthInstanceQ (q(CharZero $α) : Q(Prop))
+    (_i : Q(DivisionRing $α) := by with_reducible assumption) : MetaM (Option Q(CharZero $α)) :=
+  return (← trySynthInstanceQ (q(CharZero $α) : Q(Prop))).toOption
 
 --!! TODO: Move to appropriate place
 instance DivisionRing.instOfScientific [DivisionRing α] : OfScientific α where
@@ -340,10 +339,6 @@
 def inferOfScientific? (α : Q(Type u)) : MetaM (LOption Q(OfScientific $α)) :=
   trySynthInstanceQ (q(OfScientific $α) : Q(Type u))
 
-=======
-    (_i : Q(DivisionRing $α) := by with_reducible assumption) : MetaM (Option Q(CharZero $α)) :=
-  return (← trySynthInstanceQ (q(CharZero $α) : Q(Prop))).toOption
->>>>>>> c016616b
 /--
 Extract from a `Result` the integer value (as both a term and an expression),
 and the proof that the original expression is equal to this integer.
