{"version": 4,
 "packagesDir": "lake-packages",
 "packages":
 [{"git":
   {"url": "https://github.com/gebner/quote4",
    "subDir?": null,
    "rev": "7ac99aa3fac487bec1d5860e751b99c7418298cf",
    "name": "Qq",
    "inputRev?": "master"}},
  {"git":
   {"url": "https://github.com/JLimperg/aesop",
    "subDir?": null,
    "rev": "ccff5d4ae7411c5fe741f3139950e8bddf353dea",
    "name": "aesop",
    "inputRev?": "master"}},
  {"git":
<<<<<<< HEAD
   {"url": "https://github.com/hargonix/LeanInk",
    "subDir?": null,
    "rev": "2447df5cc6e48eb965c3c3fba87e46d353b5e9f1",
    "name": "leanInk",
    "inputRev?": "doc-gen"}},
  {"git":
   {"url": "https://github.com/xubaiw/Unicode.lean",
    "subDir?": null,
    "rev": "6dd6ae3a3839c8350a91876b090eda85cf538d1d",
    "name": "Unicode",
    "inputRev?": "main"}},
  {"git":
   {"url": "https://github.com/hrmacbeth/std4",
    "subDir?": null,
    "rev": "8595bab1a6cfec28afbd2d4989acda1705d5bc91",
=======
   {"url": "https://github.com/leanprover/std4",
    "subDir?": null,
    "rev": "cda27d551340756d5ed6f9b83716a9db799c5537",
>>>>>>> 1246b7b8
    "name": "std",
    "inputRev?": "main"}}]}<|MERGE_RESOLUTION|>--- conflicted
+++ resolved
@@ -14,26 +14,8 @@
     "name": "aesop",
     "inputRev?": "master"}},
   {"git":
-<<<<<<< HEAD
-   {"url": "https://github.com/hargonix/LeanInk",
-    "subDir?": null,
-    "rev": "2447df5cc6e48eb965c3c3fba87e46d353b5e9f1",
-    "name": "leanInk",
-    "inputRev?": "doc-gen"}},
-  {"git":
-   {"url": "https://github.com/xubaiw/Unicode.lean",
-    "subDir?": null,
-    "rev": "6dd6ae3a3839c8350a91876b090eda85cf538d1d",
-    "name": "Unicode",
-    "inputRev?": "main"}},
-  {"git":
-   {"url": "https://github.com/hrmacbeth/std4",
-    "subDir?": null,
-    "rev": "8595bab1a6cfec28afbd2d4989acda1705d5bc91",
-=======
    {"url": "https://github.com/leanprover/std4",
     "subDir?": null,
     "rev": "cda27d551340756d5ed6f9b83716a9db799c5537",
->>>>>>> 1246b7b8
     "name": "std",
     "inputRev?": "main"}}]}