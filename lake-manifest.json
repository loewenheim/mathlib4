{"version": 4,
 "packagesDir": "./lake-packages",
 "packages":
 [{"git":
   {"url": "https://github.com/xubaiw/CMark.lean",
    "subDir?": null,
    "rev": "2cc7cdeef67184f84db6731450e4c2b258c28fe8",
    "name": "CMark",
    "inputRev?": "main"}},
  {"git":
   {"url": "https://github.com/leanprover/lake",
    "subDir?": null,
    "rev": "d0b530530f14dde97a547b03abf87eee06360d60",
    "name": "lake",
    "inputRev?": "master"}},
  {"git":
   {"url": "https://github.com/leanprover/doc-gen4",
    "subDir?": null,
    "rev": "09dbebed9ca85368152bb5146ef6f1271b1be425",
    "name": "doc-gen4",
    "inputRev?": "main"}},
  {"git":
   {"url": "https://github.com/mhuisi/lean4-cli",
    "subDir?": null,
    "rev": "5a858c32963b6b19be0d477a30a1f4b6c120be7e",
    "name": "Cli",
    "inputRev?": "nightly"}},
  {"git":
   {"url": "https://github.com/gebner/quote4",
    "subDir?": null,
    "rev": "7ac99aa3fac487bec1d5860e751b99c7418298cf",
    "name": "Qq",
    "inputRev?": "master"}},
  {"git":
   {"url": "https://github.com/JLimperg/aesop",
    "subDir?": null,
    "rev": "645e92db52499582bb31984396a5e41772241012",
    "name": "aesop",
    "inputRev?": "master"}},
  {"git":
   {"url": "https://github.com/hargonix/LeanInk",
    "subDir?": null,
    "rev": "2447df5cc6e48eb965c3c3fba87e46d353b5e9f1",
    "name": "leanInk",
    "inputRev?": "doc-gen"}},
  {"git":
   {"url": "https://github.com/xubaiw/Unicode.lean",
    "subDir?": null,
    "rev": "6dd6ae3a3839c8350a91876b090eda85cf538d1d",
    "name": "Unicode",
    "inputRev?": "main"}},
  {"git":
   {"url": "https://github.com/hrmacbeth/std4",
    "subDir?": null,
<<<<<<< HEAD
    "rev": "8595bab1a6cfec28afbd2d4989acda1705d5bc91",
=======
    "rev": "7977f08b1c427b4e8070ba4cc1f599617ebda867",
>>>>>>> 12b2a54d
    "name": "std",
    "inputRev?": "main"}}]}<|MERGE_RESOLUTION|>--- conflicted
+++ resolved
@@ -50,12 +50,8 @@
     "name": "Unicode",
     "inputRev?": "main"}},
   {"git":
-   {"url": "https://github.com/hrmacbeth/std4",
+   {"url": "https://github.com/leanprover/std4",
     "subDir?": null,
-<<<<<<< HEAD
-    "rev": "8595bab1a6cfec28afbd2d4989acda1705d5bc91",
-=======
     "rev": "7977f08b1c427b4e8070ba4cc1f599617ebda867",
->>>>>>> 12b2a54d
     "name": "std",
     "inputRev?": "main"}}]}